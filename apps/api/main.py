"""
FastAPI control plane for bond.
REST endpoints to create and manage streams.
"""
import os
from contextlib import asynccontextmanager
from typing import Any
<<<<<<< HEAD
from fastapi import FastAPI, HTTPException, Query
=======
from fastapi import FastAPI, HTTPException, Request, Cookie
>>>>>>> 60adece8
from fastapi.staticfiles import StaticFiles
from fastapi.responses import FileResponse, RedirectResponse
from pydantic import BaseModel, Field, ValidationError
from apps.compiler import compile_spec, generate_stream_id
from apps.runtime import StreamRuntime
from apps.api.crypto import generate_token, get_secret
from apps.api.limits import limits
from apps.api.metrics import metrics_registry
from apps.api.nlp_parser import parse_stream_request
from apps.api.polymarket import (
  build_polymarket_spec,
  extract_polymarket_query,
)
from engine.schemas import StreamSpec
<<<<<<< HEAD
from connectors.polymarket_stream import discover_polymarket_events
=======
import httpx
>>>>>>> 60adece8


# Global runtime instance
runtime: StreamRuntime | None = None


@asynccontextmanager
async def lifespan(app: FastAPI):
  """Lifespan context manager for startup/shutdown."""
  global runtime
  redis_url = os.getenv("REDIS_URL", "redis://localhost:6379")
  runtime = StreamRuntime(redis_url)
  await runtime.start()
  yield
  await runtime.stop()


app = FastAPI(
  title="Bond API",
  description="Real-time market data stream platform",
  version="0.1.0",
  lifespan=lifespan,
)


class CreateStreamRequest(BaseModel):
  """Request to create a new stream."""
  natural_language: str | None = Field(None, description="Natural language spec")
  spec: dict[str, Any] | None = Field(None, description="Structured spec")


class CreateStreamResponse(BaseModel):
  """Response with stream details."""
  stream_id: str
  access_token: str
  ws_url: str
  spec: dict[str, Any]


class UpdateStreamRequest(BaseModel):
  """Request payload to update a running stream."""
  spec: dict[str, Any]


class StreamInfo(BaseModel):
  """Information about an active stream."""
  stream_id: str
  running: bool


class PolymarketSearchResponse(BaseModel):
  """Response payload for Polymarket discovery."""
  events: list[dict[str, Any]]


class PolymarketPlanRequest(BaseModel):
  """Request payload to plan a Polymarket-only stream."""
  query: str


class PolymarketPlanResponse(BaseModel):
  """Response containing a spec if handled."""
  handled: bool
  reason: str | None = None
  search_query: str | None = None
  categories: list[str] = Field(default_factory=list)
  plan: dict[str, Any] | None = None


async def _build_stream_response(stream_id: str, spec: StreamSpec) -> CreateStreamResponse:
  """Generate access tokens and WS URL for a stream."""
  if not runtime:
    raise HTTPException(500, "Runtime not initialized")

  dispatcher = runtime.dispatcher
  client = getattr(dispatcher, "client", None)
  if not client:
    raise HTTPException(500, "Dispatcher client not initialized")

  secret = get_secret()
  persistent_token = generate_token(stream_id, secret, ttl_sec=315360000)  # ~10 years
  await client.set(f"stream:{stream_id}:token", persistent_token)

  short_token = generate_token(stream_id, secret, ttl_sec=3600)
  ws_host = os.getenv("WS_HOST", "localhost:8080")
  ws_protocol = "wss" if "railway.app" in ws_host or "production" in ws_host else "ws"
  ws_url = f"{ws_protocol}://{ws_host}/ws/{stream_id}?token={short_token}"

  return CreateStreamResponse(
    stream_id=stream_id,
    access_token=persistent_token,
    ws_url=ws_url,
    spec=spec.model_dump(),
  )


@app.get("/login")
async def login_page():
  """Serve the login page."""
  return FileResponse("/app/apps/api/static/login.html")


@app.get("/")
async def root(request: Request):
  """Serve the UI - require authentication."""
  # Check for auth tokens in query params (from Echo_Website)
  access_token = request.query_params.get('access_token')
  refresh_token = request.query_params.get('refresh_token')

  if access_token and refresh_token:
    # Redirect to login page with tokens for validation
    return RedirectResponse(url=f"/login?access_token={access_token}&refresh_token={refresh_token}")

  # Allow access without auth for now
  return FileResponse("/app/apps/api/static/index.html")


@app.get("/health")
async def health():
  """Health check endpoint."""
  return {"status": "ok", "service": "bond"}


@app.post("/v1/streams", response_model=CreateStreamResponse)
async def create_stream(req: CreateStreamRequest):
  """
  Create a new data stream.

  Accepts either natural language or structured spec.
  Returns stream ID and signed WebSocket URL.
  """
  if not runtime:
    raise HTTPException(500, "Runtime not initialized")

  # Check limits before creating
  current_count = len(runtime.list_streams())
  allowed, message = limits.check_limit(current_count)
  if not allowed:
    raise HTTPException(429, message)

  # Compile spec
  if req.natural_language:
    # Use DeepSeek NL parser instead of basic parser
    api_key = os.getenv("DEEPSEEK_API_KEY")
    if not api_key:
      raise HTTPException(500, "DEEPSEEK_API_KEY not configured")

    config = await parse_stream_request(req.natural_language, api_key)
    spec_dict = {
      "sources": [],
      "symbols": [f"{sym}/USDT" for sym in config["symbols"]],
      "interval_sec": config["interval_sec"],
    }

    for exchange_cfg in config["exchanges"]:
      spec_dict["sources"].append({
        "type": "ccxt",
        "exchange": exchange_cfg["exchange"],
        "fields": exchange_cfg["fields"],
        "symbols": [f"{symbol}/USDT" for symbol in config["symbols"]],
      })

    for source in config.get("additional_sources", []):
      if source == "twitter":
        spec_dict["sources"].append({"type": "twitter"})
      elif source == "google_trends":
        spec_dict["sources"].append({
          "type": "google_trends",
          "keywords": [s.lower() for s in config["symbols"]],
          "timeframe": "now 1-d",
        })
      elif source == "polymarket":
        spec_dict["sources"].append({
          "type": "polymarket",
          "interval_sec": max(15, int(config["interval_sec"])),
        })
      elif isinstance(source, dict) and source.get("type") == "nitter":
        spec_dict["sources"].append({
          "type": "nitter",
          "username": source.get("username", "elonmusk"),
          "interval_sec": source.get("interval_sec", config["interval_sec"]),
        })
      elif isinstance(source, dict) and source.get("type") == "polymarket":
        spec_dict["sources"].append({
          "type": "polymarket",
          "event_ids": source.get("event_ids", []),
          "categories": source.get("categories", []),
          "include_closed": bool(source.get("include_closed", False)),
          "active_only": bool(source.get("active_only", True)),
          "interval_sec": source.get("interval_sec", max(15, int(config["interval_sec"]))),
          "limit": source.get("limit", 100),
        })

    spec = StreamSpec(**spec_dict)
  elif req.spec:
    spec = compile_spec(req.spec)
  else:
    raise HTTPException(400, "Must provide natural_language or spec")

  # Generate stream ID
  stream_id = generate_stream_id(spec)

  # Launch stream if not already running
  if not runtime.is_running(stream_id):
    await runtime.launch_stream(stream_id, spec)
    # Create metrics tracker
    metrics_registry.create(stream_id)

  return await _build_stream_response(stream_id, spec)


@app.get("/v1/streams", response_model=list[StreamInfo])
async def list_streams():
  """List all active streams."""
  if not runtime:
    raise HTTPException(500, "Runtime not initialized")

  stream_ids = runtime.list_streams()

  return [
    StreamInfo(stream_id=sid, running=True)
    for sid in stream_ids
  ]


@app.delete("/v1/streams/{stream_id}")
async def delete_stream(stream_id: str):
  """Stop and delete a stream."""
  if not runtime:
    raise HTTPException(500, "Runtime not initialized")

  if not runtime.is_running(stream_id):
    raise HTTPException(404, f"Stream {stream_id} not found")

  await runtime.stop_stream(stream_id)
  
  # Clean up metrics
  metrics_registry.delete(stream_id)

  return {"status": "deleted", "stream_id": stream_id}


@app.get("/v1/streams/{stream_id}", response_model=StreamInfo)
async def get_stream(stream_id: str):
  """Get stream information."""
  if not runtime:
    raise HTTPException(500, "Runtime not initialized")

  running = runtime.is_running(stream_id)

  if not running:
    raise HTTPException(404, f"Stream {stream_id} not found")

  return StreamInfo(stream_id=stream_id, running=running)


@app.get("/v1/streams/{stream_id}/token")
async def get_stream_token(stream_id: str):
  """Get the persistent access token for a stream."""
  if not runtime:
    raise HTTPException(500, "Runtime not initialized")

  if not runtime.is_running(stream_id):
    raise HTTPException(404, f"Stream {stream_id} not found")

  # Retrieve persistent token from Redis
  token = await runtime.dispatcher.client.get(f"stream:{stream_id}:token")

  if not token:
    raise HTTPException(404, "Token not found for this stream")

  # Build WebSocket URL (use wss:// for production, ws:// for localhost)
  ws_host = os.getenv("WS_HOST", "localhost:8080")
  ws_protocol = "wss" if "railway.app" in ws_host or "production" in ws_host else "ws"
  ws_url = f"{ws_protocol}://{ws_host}/ws/{stream_id}?token={token.decode() if isinstance(token, bytes) else token}"

  return {
    "stream_id": stream_id,
    "access_token": token.decode() if isinstance(token, bytes) else token,
    "ws_url": ws_url,
  }


class TokenResponse(BaseModel):
  """Token response with WebSocket URL."""
  token: str
  ws_url: str
  expires_in_sec: int


@app.post("/v1/streams/{stream_id}/token", response_model=TokenResponse)
async def refresh_token(stream_id: str):
  """
  Generate a new access token for an existing stream.
  
  Useful when the previous token has expired or is about to expire.
  """
  if not runtime:
    raise HTTPException(500, "Runtime not initialized")

  if not runtime.is_running(stream_id):
    raise HTTPException(404, f"Stream {stream_id} not found")

  # Generate fresh token
  secret = get_secret()
  ttl_sec = int(os.getenv("BOND_TOKEN_TTL", "3600"))
  token = generate_token(stream_id, secret, ttl_sec=ttl_sec)

  # Build WebSocket URL (use wss:// for production, ws:// for localhost)
  ws_host = os.getenv("WS_HOST", "localhost:8080")
  ws_protocol = "wss" if "railway.app" in ws_host or "production" in ws_host else "ws"
  ws_url = f"{ws_protocol}://{ws_host}/ws/{stream_id}?token={token}"

  return TokenResponse(
    token=token,
    ws_url=ws_url,
    expires_in_sec=ttl_sec,
  )


@app.get("/v1/streams/{stream_id}/metrics")
async def get_stream_metrics(stream_id: str):
  """
  Get metrics for a stream.

  Returns message counts, latency percentiles, dropped events, and uptime.
  """
  if not runtime:
    raise HTTPException(500, "Runtime not initialized")

  if not runtime.is_running(stream_id):
    raise HTTPException(404, f"Stream {stream_id} not found")

  metrics = metrics_registry.get(stream_id)
  if not metrics:
    # Stream exists but no metrics yet (just started)
    return {
      "stream_id": stream_id,
      "uptime_sec": 0.0,
      "msgs_in": 0,
      "msgs_out": 0,
      "dropped": 0,
      "latency_p50_ms": 0.0,
      "latency_p95_ms": 0.0,
      "note": "Metrics collection starting",
    }

  return metrics.to_dict()


@app.patch("/v1/streams/{stream_id}/restart", response_model=CreateStreamResponse)
async def restart_stream(stream_id: str):
  """Restart a running stream by stopping and relaunching it."""
  if not runtime:
    raise HTTPException(500, "Runtime not initialized")

  if not runtime.is_running(stream_id):
    raise HTTPException(404, f"Stream {stream_id} not found")

  # Reset metrics for the stream so uptime/latency start fresh
  metrics_registry.delete(stream_id)

  try:
    await runtime.restart_stream(stream_id)
    spec = runtime.get_stream_spec(stream_id)
  except ValueError as exc:
    raise HTTPException(400, str(exc)) from exc

  metrics_registry.create(stream_id)
  return await _build_stream_response(stream_id, spec)


@app.put("/v1/streams/{stream_id}", response_model=CreateStreamResponse)
async def update_stream(stream_id: str, req: UpdateStreamRequest):
  """Update an existing stream with a new spec."""
  if not runtime:
    raise HTTPException(500, "Runtime not initialized")

  if not runtime.is_running(stream_id):
    raise HTTPException(404, f"Stream {stream_id} not found")

  try:
    spec = StreamSpec(**req.spec)
  except ValidationError as exc:
    raise HTTPException(400, f"Invalid spec: {exc}") from exc

  metrics_registry.delete(stream_id)

  try:
    await runtime.update_stream(stream_id, spec)
  except ValueError as exc:
    raise HTTPException(400, str(exc)) from exc

  metrics_registry.create(stream_id)
  return await _build_stream_response(stream_id, spec)


@app.get("/v1/streams/{stream_id}/schema")
async def get_stream_schema(stream_id: str):
  """Get schema for a stream."""
  if not runtime:
    raise HTTPException(500, "Runtime not initialized")

  if not runtime.is_running(stream_id):
    raise HTTPException(404, f"Stream {stream_id} not found")

  # Return basic schema
  return {
    "stream_id": stream_id,
    "fields": [
      {"name": "ts", "type": "string"},
      {"name": "window_start", "type": "string"},
      {"name": "window_end", "type": "string"},
      {"name": "price_avg", "type": "float"},
      {"name": "volume_sum", "type": "float"},
      {"name": "raw_data", "type": "object"}
    ]
  }


@app.get("/v1/streams/{stream_id}/spec")
async def get_stream_spec(stream_id: str):
  """Get stream specification."""
  if not runtime:
    raise HTTPException(500, "Runtime not initialized")

  try:
    spec = runtime.get_stream_spec(stream_id)
  except ValueError as exc:
    raise HTTPException(404, str(exc)) from exc

  return spec.model_dump()


@app.get("/v1/polymarket/search", response_model=PolymarketSearchResponse)
async def polymarket_search_endpoint(
  query: str | None = Query(
    None,
    description="Keyword filter for event titles/questions",
    alias="query",
  ),
  limit: int = Query(
    12,
    ge=1,
    le=50,
    description="Maximum number of events to return",
  ),
  category: list[str] | None = Query(
    None,
    description="Optional category filters",
  ),
  tag: str | None = Query(
    None,
    description="Optional tag filter (Polymarket tag)",
  ),
  include_closed: bool = Query(
    False,
    description="Include closed events in the result set",
  ),
):
  """Lightweight Polymarket discovery endpoint for the chat assistant."""
  try:
    events = await discover_polymarket_events(
      query=query,
      categories=category,
      tags=[tag] if tag else None,
      limit=limit,
      include_closed=include_closed,
    )
  except Exception as exc:
    raise HTTPException(400, f"Failed to search Polymarket: {exc}") from exc

  return PolymarketSearchResponse(events=events)


@app.post("/v1/polymarket/plan", response_model=PolymarketPlanResponse)
async def polymarket_plan(req: PolymarketPlanRequest):
  """Extract Polymarket intent and build a starter spec."""
  query, categories = extract_polymarket_query(req.query)
  if not query:
    return PolymarketPlanResponse(
      handled=False,
      reason="No Polymarket intent detected",
    )

  spec = build_polymarket_spec(query, categories)
  plan_payload = {
    "spec": spec.model_dump(),
    "reasoning": f"Polymarket request detected for '{query}'.",
    "parsed_config": {
      "polymarket_query": query,
      "categories": categories,
    },
  }

  return PolymarketPlanResponse(
    handled=True,
    search_query=query,
    categories=categories,
    plan=plan_payload,
  )


class NLParseRequest(BaseModel):
  """Request to parse natural language into stream config."""
  query: str
  stream_id: str | None = None


class NLParseResponse(BaseModel):
  """Response with parsed stream configuration."""
  spec: dict[str, Any]
  reasoning: str
  parsed_config: dict[str, Any]


@app.post("/v1/streams/parse", response_model=NLParseResponse)
async def parse_nl_stream(req: NLParseRequest):
  """
  Parse natural language into stream configuration.

  Example: "show me live btc prices" -> structured stream spec
  """
  api_key = os.getenv("DEEPSEEK_API_KEY")
  if not api_key:
    raise HTTPException(500, "DEEPSEEK_API_KEY not configured")

  current_spec: dict[str, Any] | None = None
  if req.stream_id:
    if not runtime:
      raise HTTPException(500, "Runtime not initialized")
    if not runtime.is_running(req.stream_id):
      raise HTTPException(404, f"Stream {req.stream_id} not found")
    current_spec = runtime.get_stream_spec(req.stream_id).model_dump()

  try:
    config = await parse_stream_request(req.query, api_key, current_spec=current_spec)

    # Convert to StreamSpec format
    spec = {
      "sources": [],
      "symbols": [f"{sym}/USDT" for sym in config["symbols"]],
      "interval_sec": config["interval_sec"]
    }

    # Add exchange sources (one source per exchange with all symbols)
    for exchange_cfg in config["exchanges"]:
      exchange_name = (exchange_cfg.get("exchange") or "").lower()
      if exchange_name == "binance":
        exchange_name = "binanceus"
      elif not exchange_name:
        exchange_name = "binanceus"

      spec["sources"].append({
        "type": "ccxt",
        "exchange": exchange_name,
        "fields": exchange_cfg["fields"],
        "symbols": [f"{symbol}/USDT" for symbol in config["symbols"]]
      })

    # Add additional sources
    for source in config.get("additional_sources", []):
      if source == "twitter":
        spec["sources"].append({"type": "twitter"})
      elif source == "google_trends":
        spec["sources"].append({
          "type": "google_trends",
          "keywords": [s.lower() for s in config["symbols"]],
          "timeframe": "now 1-d"
        })
      elif source == "polymarket":
        spec["sources"].append({
          "type": "polymarket",
          "interval_sec": max(15, int(config["interval_sec"])),
        })
      elif isinstance(source, dict) and source.get("type") == "nitter":
        # Nitter source with username
        spec["sources"].append({
          "type": "nitter",
          "username": source.get("username", "elonmusk"),
          "interval_sec": source.get("interval_sec", config["interval_sec"])
        })
      elif isinstance(source, dict) and source.get("type") == "polymarket":
        spec["sources"].append({
          "type": "polymarket",
          "event_ids": source.get("event_ids", []),
          "categories": source.get("categories", []),
          "include_closed": bool(source.get("include_closed", False)),
          "active_only": bool(source.get("active_only", True)),
          "interval_sec": source.get("interval_sec", max(15, int(config["interval_sec"]))),
          "limit": source.get("limit", 100),
        })

    return NLParseResponse(
      spec=spec,
      reasoning=config.get("reasoning", ""),
      parsed_config=config
    )

  except Exception as e:
    raise HTTPException(400, f"Failed to parse request: {str(e)}")<|MERGE_RESOLUTION|>--- conflicted
+++ resolved
@@ -5,11 +5,7 @@
 import os
 from contextlib import asynccontextmanager
 from typing import Any
-<<<<<<< HEAD
 from fastapi import FastAPI, HTTPException, Query
-=======
-from fastapi import FastAPI, HTTPException, Request, Cookie
->>>>>>> 60adece8
 from fastapi.staticfiles import StaticFiles
 from fastapi.responses import FileResponse, RedirectResponse
 from pydantic import BaseModel, Field, ValidationError
@@ -24,11 +20,7 @@
   extract_polymarket_query,
 )
 from engine.schemas import StreamSpec
-<<<<<<< HEAD
 from connectors.polymarket_stream import discover_polymarket_events
-=======
-import httpx
->>>>>>> 60adece8
 
 
 # Global runtime instance
