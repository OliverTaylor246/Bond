"""
FastAPI control plane for bond.
REST endpoints to create and manage streams.
"""
import os
from contextlib import asynccontextmanager
from typing import Any
from fastapi import FastAPI, HTTPException
from fastapi.staticfiles import StaticFiles
from fastapi.responses import FileResponse
from pydantic import BaseModel, Field
from apps.compiler import compile_spec, generate_stream_id
from apps.runtime import StreamRuntime
from apps.api.crypto import generate_token, get_secret
from apps.api.limits import limits
from apps.api.metrics import metrics_registry
from apps.api.nlp_parser import parse_stream_request
from engine.schemas import StreamSpec


# Global runtime instance
runtime: StreamRuntime | None = None


@asynccontextmanager
async def lifespan(app: FastAPI):
  """Lifespan context manager for startup/shutdown."""
  global runtime
  redis_url = os.getenv("REDIS_URL", "redis://localhost:6379")
  runtime = StreamRuntime(redis_url)
  await runtime.start()
  yield
  await runtime.stop()


app = FastAPI(
  title="Bond API",
  description="Real-time market data stream platform",
  version="0.1.0",
  lifespan=lifespan,
)


class CreateStreamRequest(BaseModel):
  """Request to create a new stream."""
  natural_language: str | None = Field(None, description="Natural language spec")
  spec: dict[str, Any] | None = Field(None, description="Structured spec")


class CreateStreamResponse(BaseModel):
  """Response with stream details."""
  stream_id: str
  access_token: str
  ws_url: str
  spec: dict[str, Any]


class StreamInfo(BaseModel):
  """Information about an active stream."""
  stream_id: str
  running: bool


@app.get("/")
async def root():
  """Serve the UI."""
  return FileResponse("/app/apps/api/static/index.html")


@app.get("/health")
async def health():
  """Health check endpoint."""
  return {"status": "ok", "service": "bond"}


@app.post("/v1/streams", response_model=CreateStreamResponse)
async def create_stream(req: CreateStreamRequest):
  """
  Create a new data stream.

  Accepts either natural language or structured spec.
  Returns stream ID and signed WebSocket URL.
  """
  if not runtime:
    raise HTTPException(500, "Runtime not initialized")

  # Check limits before creating
  current_count = len(runtime.list_streams())
  allowed, message = limits.check_limit(current_count)
  if not allowed:
    raise HTTPException(429, message)

  # Compile spec
  if req.natural_language:
<<<<<<< HEAD
    # Use DeepSeek NL parser instead of basic parser
    api_key = os.getenv("DEEPSEEK_API_KEY")
    if not api_key:
      raise HTTPException(500, "DEEPSEEK_API_KEY not configured")

    # Parse with DeepSeek
    config = await parse_stream_request(req.natural_language, api_key)

    # Convert to StreamSpec format (same logic as /parse endpoint)
    spec_dict = {
      "sources": [],
      "symbols": [f"{sym}/USDT" for sym in config["symbols"]],
      "interval_sec": config["interval_sec"]
    }

    # Add exchange sources
    for exchange_cfg in config["exchanges"]:
      spec_dict["sources"].append({
        "type": "ccxt",
        "exchange": exchange_cfg["exchange"],
        "fields": exchange_cfg["fields"],
        "symbols": [f"{symbol}/USDT" for symbol in config["symbols"]]
      })

    # Add additional sources
    for source in config.get("additional_sources", []):
      if source == "twitter":
        spec_dict["sources"].append({"type": "twitter"})
      elif source == "google_trends":
        spec_dict["sources"].append({
          "type": "google_trends",
          "keywords": [s.lower() for s in config["symbols"]],
          "timeframe": "now 1-d"
        })
      elif isinstance(source, dict) and source.get("type") == "nitter":
        # Nitter source with username
        spec_dict["sources"].append({
          "type": "nitter",
          "username": source.get("username", "elonmusk"),
          "interval_sec": source.get("interval_sec", config["interval_sec"])
        })

    spec = StreamSpec(**spec_dict)
=======
    spec = compile_spec(req.natural_language)
    print(
      "[api] NL request parsed to StreamSpec:",
      spec.model_dump(),
      flush=True,
    )
>>>>>>> b0ee6b64
  elif req.spec:
    spec = compile_spec(req.spec)
  else:
    raise HTTPException(400, "Must provide natural_language or spec")

  # Generate stream ID
  stream_id = generate_stream_id(spec)

  # Launch stream if not already running
  if not runtime.is_running(stream_id):
    await runtime.launch_stream(stream_id, spec)
    # Create metrics tracker
    metrics_registry.create(stream_id)

  # Generate persistent access token (10 years TTL)
  secret = get_secret()
  persistent_token = generate_token(stream_id, secret, ttl_sec=315360000)  # ~10 years

  # Store persistent token in Redis
  await runtime.dispatcher.client.set(f"stream:{stream_id}:token", persistent_token)

  # Also generate short-lived token for backwards compatibility with ws_url
  token = generate_token(stream_id, secret, ttl_sec=3600)

  # Build WebSocket URL (use wss:// for production, ws:// for localhost)
  ws_host = os.getenv("WS_HOST", "localhost:8080")
  ws_protocol = "wss" if "railway.app" in ws_host or "production" in ws_host else "ws"
  ws_url = f"{ws_protocol}://{ws_host}/ws/{stream_id}?token={token}"

  return CreateStreamResponse(
    stream_id=stream_id,
    access_token=persistent_token,
    ws_url=ws_url,
    spec=spec.model_dump(),
  )


@app.get("/v1/streams", response_model=list[StreamInfo])
async def list_streams():
  """List all active streams."""
  if not runtime:
    raise HTTPException(500, "Runtime not initialized")

  stream_ids = runtime.list_streams()

  return [
    StreamInfo(stream_id=sid, running=True)
    for sid in stream_ids
  ]


@app.delete("/v1/streams/{stream_id}")
async def delete_stream(stream_id: str):
  """Stop and delete a stream."""
  if not runtime:
    raise HTTPException(500, "Runtime not initialized")

  if not runtime.is_running(stream_id):
    raise HTTPException(404, f"Stream {stream_id} not found")

  await runtime.stop_stream(stream_id)
  
  # Clean up metrics
  metrics_registry.delete(stream_id)

  return {"status": "deleted", "stream_id": stream_id}


@app.get("/v1/streams/{stream_id}", response_model=StreamInfo)
async def get_stream(stream_id: str):
  """Get stream information."""
  if not runtime:
    raise HTTPException(500, "Runtime not initialized")

  running = runtime.is_running(stream_id)

  if not running:
    raise HTTPException(404, f"Stream {stream_id} not found")

  return StreamInfo(stream_id=stream_id, running=running)


@app.get("/v1/streams/{stream_id}/token")
async def get_stream_token(stream_id: str):
  """Get the persistent access token for a stream."""
  if not runtime:
    raise HTTPException(500, "Runtime not initialized")

  if not runtime.is_running(stream_id):
    raise HTTPException(404, f"Stream {stream_id} not found")

  # Retrieve persistent token from Redis
  token = await runtime.dispatcher.client.get(f"stream:{stream_id}:token")

  if not token:
    raise HTTPException(404, "Token not found for this stream")

  # Build WebSocket URL (use wss:// for production, ws:// for localhost)
  ws_host = os.getenv("WS_HOST", "localhost:8080")
  ws_protocol = "wss" if "railway.app" in ws_host or "production" in ws_host else "ws"
  ws_url = f"{ws_protocol}://{ws_host}/ws/{stream_id}?token={token.decode() if isinstance(token, bytes) else token}"

  return {
    "stream_id": stream_id,
    "access_token": token.decode() if isinstance(token, bytes) else token,
    "ws_url": ws_url,
  }


class TokenResponse(BaseModel):
  """Token response with WebSocket URL."""
  token: str
  ws_url: str
  expires_in_sec: int


@app.post("/v1/streams/{stream_id}/token", response_model=TokenResponse)
async def refresh_token(stream_id: str):
  """
  Generate a new access token for an existing stream.
  
  Useful when the previous token has expired or is about to expire.
  """
  if not runtime:
    raise HTTPException(500, "Runtime not initialized")

  if not runtime.is_running(stream_id):
    raise HTTPException(404, f"Stream {stream_id} not found")

  # Generate fresh token
  secret = get_secret()
  ttl_sec = int(os.getenv("BOND_TOKEN_TTL", "3600"))
  token = generate_token(stream_id, secret, ttl_sec=ttl_sec)

  # Build WebSocket URL (use wss:// for production, ws:// for localhost)
  ws_host = os.getenv("WS_HOST", "localhost:8080")
  ws_protocol = "wss" if "railway.app" in ws_host or "production" in ws_host else "ws"
  ws_url = f"{ws_protocol}://{ws_host}/ws/{stream_id}?token={token}"

  return TokenResponse(
    token=token,
    ws_url=ws_url,
    expires_in_sec=ttl_sec,
  )


@app.get("/v1/streams/{stream_id}/metrics")
async def get_stream_metrics(stream_id: str):
  """
  Get metrics for a stream.

  Returns message counts, latency percentiles, dropped events, and uptime.
  """
  if not runtime:
    raise HTTPException(500, "Runtime not initialized")

  if not runtime.is_running(stream_id):
    raise HTTPException(404, f"Stream {stream_id} not found")

  metrics = metrics_registry.get(stream_id)
  if not metrics:
    # Stream exists but no metrics yet (just started)
    return {
      "stream_id": stream_id,
      "uptime_sec": 0.0,
      "msgs_in": 0,
      "msgs_out": 0,
      "dropped": 0,
      "latency_p50_ms": 0.0,
      "latency_p95_ms": 0.0,
      "note": "Metrics collection starting",
    }

  return metrics.to_dict()


@app.get("/v1/streams/{stream_id}/schema")
async def get_stream_schema(stream_id: str):
  """Get schema for a stream."""
  if not runtime:
    raise HTTPException(500, "Runtime not initialized")

  if not runtime.is_running(stream_id):
    raise HTTPException(404, f"Stream {stream_id} not found")

  # Return basic schema
  return {
    "stream_id": stream_id,
    "fields": [
      {"name": "ts", "type": "string"},
      {"name": "window_start", "type": "string"},
      {"name": "window_end", "type": "string"},
      {"name": "price_avg", "type": "float"},
      {"name": "volume_sum", "type": "float"},
      {"name": "raw_data", "type": "object"}
    ]
  }


@app.get("/v1/streams/{stream_id}/spec")
async def get_stream_spec(stream_id: str):
  """Get stream specification."""
  if not runtime:
    raise HTTPException(500, "Runtime not initialized")

  if not runtime.is_running(stream_id):
    raise HTTPException(404, f"Stream {stream_id} not found")

  # Return empty spec for now
  return {"stream_id": stream_id, "spec": {}}


class NLParseRequest(BaseModel):
  """Request to parse natural language into stream config."""
  query: str


class NLParseResponse(BaseModel):
  """Response with parsed stream configuration."""
  spec: dict[str, Any]
  reasoning: str
  parsed_config: dict[str, Any]


@app.post("/v1/streams/parse", response_model=NLParseResponse)
async def parse_nl_stream(req: NLParseRequest):
  """
  Parse natural language into stream configuration.

  Example: "show me live btc prices" -> structured stream spec
  """
  api_key = os.getenv("DEEPSEEK_API_KEY")
  if not api_key:
    raise HTTPException(500, "DEEPSEEK_API_KEY not configured")

  try:
    config = await parse_stream_request(req.query, api_key)

    # Convert to StreamSpec format
    spec = {
      "sources": [],
      "symbols": [f"{sym}/USDT" for sym in config["symbols"]],
      "interval_sec": config["interval_sec"]
    }

    # Add exchange sources (one source per exchange with all symbols)
    for exchange_cfg in config["exchanges"]:
      exchange_name = (exchange_cfg.get("exchange") or "").lower()
      if exchange_name == "binance":
        exchange_name = "binanceus"
      elif not exchange_name:
        exchange_name = "binanceus"

      spec["sources"].append({
        "type": "ccxt",
        "exchange": exchange_name,
        "fields": exchange_cfg["fields"],
        "symbols": [f"{symbol}/USDT" for symbol in config["symbols"]]
      })

    # Add additional sources
    for source in config.get("additional_sources", []):
      if source == "twitter":
        spec["sources"].append({"type": "twitter"})
      elif source == "google_trends":
        spec["sources"].append({
          "type": "google_trends",
          "keywords": [s.lower() for s in config["symbols"]],
          "timeframe": "now 1-d"
        })
      elif isinstance(source, dict) and source.get("type") == "nitter":
        # Nitter source with username
        spec["sources"].append({
          "type": "nitter",
          "username": source.get("username", "elonmusk"),
          "interval_sec": source.get("interval_sec", config["interval_sec"])
        })

    return NLParseResponse(
      spec=spec,
      reasoning=config.get("reasoning", ""),
      parsed_config=config
    )

  except Exception as e:
    raise HTTPException(400, f"Failed to parse request: {str(e)}")<|MERGE_RESOLUTION|>--- conflicted
+++ resolved
@@ -92,7 +92,6 @@
 
   # Compile spec
   if req.natural_language:
-<<<<<<< HEAD
     # Use DeepSeek NL parser instead of basic parser
     api_key = os.getenv("DEEPSEEK_API_KEY")
     if not api_key:
@@ -136,14 +135,6 @@
         })
 
     spec = StreamSpec(**spec_dict)
-=======
-    spec = compile_spec(req.natural_language)
-    print(
-      "[api] NL request parsed to StreamSpec:",
-      spec.model_dump(),
-      flush=True,
-    )
->>>>>>> b0ee6b64
   elif req.spec:
     spec = compile_spec(req.spec)
   else:
