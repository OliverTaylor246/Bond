<!DOCTYPE html>
<html lang="en">
<head>
  <meta charset="UTF-8">
  <meta name="viewport" content="width=device-width, initial-scale=1.0">
  <title>Bond Terminal · Stream Console</title>
  <link rel="preconnect" href="https://fonts.googleapis.com">
  <link rel="preconnect" href="https://fonts.gstatic.com" crossorigin>
  <link href="https://fonts.googleapis.com/css2?family=Inter:wght@400;500;600;700&family=JetBrains+Mono:wght@400;500;600&display=swap" rel="stylesheet">
  <style>
    :root {
      --bg: #060b16;
      --panel: #0e1627;
      --panel-strong: #111c33;
      --border: #1f2f4a;
      --accent: #3b82f6;
      --accent-soft: rgba(59, 130, 246, 0.18);
      --success: #16a34a;
      --warn: #d97706;
      --error: #dc2626;
      --text: #e6ecff;
      --text-muted: #8aa1c5;
      --mono: 'JetBrains Mono', monospace;
    }

    * {
      margin: 0;
      padding: 0;
      box-sizing: border-box;
    }

    body {
      background: var(--bg);
      color: var(--text);
      font-family: 'Inter', sans-serif;
      min-height: 100vh;
      display: flex;
      flex-direction: column;
    }

    header {
      height: 62px;
      border-bottom: 1px solid rgba(31, 47, 74, 0.85);
      background: #0b1323;
      display: flex;
      align-items: center;
      justify-content: space-between;
      padding: 0 28px;
    }

    header .brand {
      display: flex;
      align-items: center;
      gap: 16px;
    }

    header .brand h1 {
      font-size: 20px;
      font-weight: 600;
      letter-spacing: -0.02em;
    }

    header nav {
      display: flex;
      gap: 10px;
      align-items: center;
    }

    header button,
    header a {
      border: 1px solid rgba(59, 130, 246, 0.28);
      background: rgba(13, 21, 36, 0.85);
      color: var(--text);
      font-size: 13px;
      padding: 8px 14px;
      border-radius: 10px;
      display: inline-flex;
      align-items: center;
      gap: 8px;
      cursor: pointer;
      text-decoration: none;
      transition: transform 0.15s ease, background 0.15s ease;
    }

    header button.primary {
      background: linear-gradient(135deg, rgba(59,130,246,0.9), rgba(37,99,235,0.85));
      border-color: rgba(59,130,246,0.55);
      box-shadow: 0 10px 24px rgba(59,130,246,0.25);
    }

    header button:hover,
    header a:hover {
      transform: translateY(-1px);
      background: rgba(27, 39, 58, 0.95);
    }

    header button.primary:hover {
      transform: translateY(-2px);
    }

    main {
      flex: 1;
      display: flex;
      min-height: 0;
    }

    .left-pane {
      width: 360px;
      border-right: 1px solid rgba(31, 47, 74, 0.8);
      background: rgba(10, 17, 30, 0.92);
      display: flex;
      flex-direction: column;
    }

    .session-list {
      padding: 18px 16px;
      border-bottom: 1px solid rgba(31,47,74,0.7);
      display: flex;
      justify-content: space-between;
      align-items: center;
    }

    .session-list h2 {
      font-size: 15px;
      font-weight: 600;
      letter-spacing: 0.02em;
    }

    .sessions {
      flex: 1;
      overflow-y: auto;
      padding: 16px;
      display: flex;
      flex-direction: column;
      gap: 12px;
    }

    .session-item {
      padding: 14px;
      border-radius: 12px;
      border: 1px solid rgba(59, 130, 246, 0.22);
      background: rgba(59, 130, 246, 0.08);
      cursor: pointer;
      display: flex;
      flex-direction: column;
      gap: 8px;
      transition: transform 0.15s ease, border 0.15s ease;
    }

    .session-item.active,
    .session-item:hover {
      transform: translateY(-2px);
      border-color: rgba(59,130,246,0.4);
      background: rgba(59, 130, 246, 0.12);
    }

    .session-item span {
      font-size: 12px;
      color: var(--text-muted);
    }

    .chat-log {
      height: 260px;
      overflow-y: auto;
      padding: 14px 16px;
      display: flex;
      flex-direction: column;
      gap: 10px;
      border-top: 1px solid rgba(31, 47, 74, 0.6);
      border-bottom: 1px solid rgba(31, 47, 74, 0.6);
    }

    .chat-msg {
      display: flex;
      gap: 8px;
      font-size: 13px;
      animation: fadeIn 0.12s ease-out;
    }

    .chat-msg.agent { flex-direction: row; }
    .chat-msg.user { flex-direction: row-reverse; }

    .avatar {
      width: 26px;
      height: 26px;
      border-radius: 8px;
      display: grid;
      place-items: center;
      background: rgba(59, 130, 246, 0.18);
      font-family: var(--mono);
      font-size: 11px;
      letter-spacing: 0.06em;
      color: var(--accent);
    }

    .chat-msg.agent .avatar {
      background: rgba(59, 130, 246, 0.35);
      color: #f8fbff;
    }

    .bubble {
      max-width: 80%;
      background: rgba(15, 24, 39, 0.92);
      border: 1px solid rgba(59, 130, 246, 0.18);
      border-radius: 10px;
      padding: 10px 12px;
      line-height: 1.5;
    }

    .chat-msg.user .bubble {
      background: rgba(59, 130, 246, 0.12);
      border-color: rgba(59, 130, 246, 0.25);
      color: #dbeafe;
    }

    .chat-input {
      border-bottom: 1px solid rgba(31,47,74,0.6);
      padding: 12px 16px;
      display: flex;
      flex-direction: column;
      gap: 8px;
    }

    .chat-input textarea {
      height: 110px;
      resize: none;
      border-radius: 10px;
      background: rgba(9, 15, 27, 0.9);
      border: 1px solid rgba(45, 64, 96, 0.8);
      color: var(--text);
      padding: 10px 12px;
      font-size: 13px;
      line-height: 1.55;
    }

    .chat-input textarea:focus {
      outline: none;
      border-color: rgba(59,130,246,0.5);
      box-shadow: 0 0 0 1px rgba(59,130,246,0.15);
      background: rgba(13,22,37,0.95);
    }

    .chat-input button {
      align-self: flex-end;
      border-radius: 10px;
      border: 1px solid rgba(59,130,246,0.35);
      background: rgba(59,130,246,0.16);
      color: #dbeafe;
      padding: 6px 12px;
      font-size: 12px;
      cursor: pointer;
    }

    .detail-pane {
      flex: 1;
      display: flex;
      flex-direction: column;
      overflow: hidden;
    }

    .detail-header {
      padding: 20px 30px;
      border-bottom: 1px solid rgba(31, 47, 74, 0.75);
      background: rgba(12, 18, 31, 0.98);
      display: flex;
      justify-content: space-between;
      gap: 40px;
    }

    .detail-header .summary {
      display: flex;
      flex-direction: column;
      gap: 8px;
    }

    .summary h2 {
      font-size: 22px;
      font-weight: 600;
      letter-spacing: -0.015em;
    }

    .summary meta-row {
      display: flex;
      gap: 16px;
      font-size: 13px;
      color: var(--text-muted);
    }

    .status-pill {
      display: inline-flex;
      align-items: center;
      gap: 8px;
      font-family: var(--mono);
      font-size: 12px;
      padding: 6px 12px;
      border-radius: 999px;
      border: 1px solid rgba(16, 185, 129, 0.35);
      background: rgba(16, 185, 129, 0.18);
      color: #bef5d2;
      text-transform: uppercase;
      letter-spacing: 0.06em;
    }

    .detail-body {
      padding: 24px 26px;
      display: grid;
      grid-template-columns: repeat(2, minmax(0, 1fr));
      gap: 20px;
      align-items: start;
      overflow-y: auto;
      max-height: calc(100vh - 62px - 80px);
    }

    .panel {
      background: var(--panel);
      border: 1px solid var(--border);
      border-radius: 18px;
      padding: 22px 24px;
      display: flex;
      flex-direction: column;
      gap: 18px;
      box-shadow: 0 14px 34px rgba(6, 12, 24, 0.45);
    }

    .panel h3 {
      font-size: 15px;
      font-weight: 600;
      letter-spacing: 0.02em;
      text-transform: uppercase;
      color: #c5d8ff;
    }

    .panel dl {
      display: grid;
      grid-template-columns: minmax(120px, 0.4fr) 1fr;
      row-gap: 10px;
      column-gap: 12px;
      font-size: 13px;
    }

    .panel dt {
      color: var(--text-muted);
      font-family: var(--mono);
      letter-spacing: 0.02em;
    }

    .panel dd {
      font-family: var(--mono);
      color: #dce7ff;
    }

    .code-block {
      background: #080f1f;
      border: 1px solid rgba(59,130,246,0.22);
      border-radius: 12px;
      padding: 12px 0 0 0;
      position: relative;
      overflow: hidden;
    }

    .code-block button {
      position: absolute;
      top: 10px;
      right: 10px;
      border: 1px solid rgba(59,130,246,0.35);
      background: rgba(59,130,246,0.15);
      color: #dbeafe;
      padding: 6px 10px;
      border-radius: 8px;
      font-size: 11px;
      cursor: pointer;
<<<<<<< HEAD
    }

    .code-block pre {
      margin: 0;
      padding: 18px 18px 16px;
      overflow-x: auto;
      font-family: var(--mono);
      font-size: 12px;
      line-height: 1.6;
      color: #cbd9ff;
    }

    .code-block .kw { color: #93c5fd; }
    .code-block .const { color: #f9a8d4; }
    .code-block .str { color: #bef264; }
    .code-block .cmd { color: #facc15; }
    .code-block .flag { color: #fca5a5; }
    .code-block .comment { color: #94a3b8; }

    .actions-list {
      display: flex;
      flex-direction: column;
      gap: 12px;
    }

    .action-btn {
      display: flex;
      align-items: center;
      justify-content: space-between;
      border: 1px solid rgba(59,130,246,0.25);
      background: rgba(18,28,45,0.9);
      padding: 12px 14px;
      border-radius: 12px;
      font-size: 13px;
      cursor: pointer;
      transition: background 0.15s ease, transform 0.15s ease;
    }

    .action-btn:hover {
      background:rgba(27,39,59,0.95);
      transform: translateY(-1px);
    }

    .action-btn.danger {
      border-color: rgba(239, 68, 68, 0.45);
      background: rgba(127, 29, 29, 0.25);
      color: #fca5a5;
    }

    .metrics-grid {
      display: grid;
      grid-template-columns: repeat(2, minmax(0, 1fr));
      gap: 12px 18px;
      font-family: var(--mono);
      font-size: 13px;
    }

    .metrics-grid div span {
      display: block;
      font-size: 11px;
      color: var(--text-muted);
      letter-spacing: 0.03em;
      margin-bottom: 4px;
    }

    .sparkline-container {
      height: 50px;
      background: rgba(59, 130, 246, 0.08);
      border: 1px solid rgba(59,130,246,0.15);
      border-radius: 12px;
      padding: 4px 6px;
    }

    .sparkline-container canvas {
      width: 100%;
      height: 100%;
      display: block;
    }

    .column-merge {
      grid-column: 1 / -1;
=======
    }

    .code-block pre {
      margin: 0;
      padding: 18px 18px 16px;
      overflow-x: auto;
      font-family: var(--mono);
      font-size: 12px;
      line-height: 1.6;
      color: #cbd9ff;
    }

    .code-block .kw { color: #93c5fd; }
    .code-block .const { color: #f9a8d4; }
    .code-block .str { color: #bef264; }
    .code-block .cmd { color: #facc15; }
    .code-block .flag { color: #fca5a5; }
    .code-block .comment { color: #94a3b8; }

    .actions-list {
      display: flex;
      flex-direction: column;
      gap: 12px;
    }

    .action-btn {
      display: flex;
      align-items: center;
      justify-content: space-between;
      border: 1px solid rgba(59,130,246,0.25);
      background: rgba(18,28,45,0.9);
      padding: 12px 14px;
      border-radius: 12px;
      font-size: 13px;
      cursor: pointer;
      transition: background 0.15s ease, transform 0.15s ease;
    }

    .action-btn:hover {
      background:rgba(27,39,59,0.95);
      transform: translateY(-1px);
>>>>>>> b0ee6b64
    }
  </style>
</head>
<body>
  <header>
    <div class="brand">
      <div>
        <h1>Bond Stream Console</h1>
        <span style="font-size:13px;color:var(--text-muted);">Developer-first live data governance</span>
      </div>
    </div>
    <nav>
      <button class="primary" id="toolbarNew">New Stream</button>
      <button id="toolbarPause">Pause All</button>
      <button id="toolbarExport">Export Data</button>
      <a href="https://docs.example.com" target="_blank" rel="noreferrer">Docs</a>
      <button id="toolbarSettings">Settings</button>
    </nav>
  </header>

  <main>
    <aside class="left-pane">
      <div class="session-list">
        <h2>Sessions</h2>
        <button id="sessionNewBtn" style="border:none;background:rgba(59,130,246,0.16);padding:6px 10px;border-radius:8px;color:var(--accent);font-size:12px;cursor:pointer;">New</button>
      </div>
      <div class="sessions" id="sessionList"></div>
      <div class="chat-log" id="chatLog"></div>
      <form class="chat-input" id="chatForm">
        <textarea id="messageInput" placeholder="Ask Bond Agent to create or modify streams…" rows="4"></textarea>
        <button type="submit">Submit</button>
      </form>
    </aside>

    <section class="detail-pane" id="detailPane">
      <div class="detail-header" id="streamHeader">
        <div class="summary">
          <h2>Select a stream to view details</h2>
          <div style="display:flex;gap:18px;font-size:13px;color:var(--text-muted);">
            <span>No stream loaded</span>
          </div>
        </div>
        <span class="status-pill" id="streamStatus" style="display:none;">• LIVE</span>
      </div>
      <div class="detail-body" id="detailBody">
        <div class="panel column-merge" style="text-align:center;opacity:0.6;">
          <h3 style="margin-bottom:10px;">Awaiting Selection</h3>
          <p style="font-size:13px;color:var(--text-muted);">
            Use Bond Agent to launch a stream or select one from the Sessions list to inspect its metadata, schema, integrations, and performance metrics.
          </p>
        </div>
      </div>
    </section>
  </main>

<<<<<<< HEAD
  <script>
    const chatLog = document.getElementById('chatLog');
    const chatForm = document.getElementById('chatForm');
    const messageInput = document.getElementById('messageInput');
    const sessionList = document.getElementById('sessionList');
    const detailHeader = document.getElementById('streamHeader');
    const headerSummary = detailHeader.querySelector('.summary');
    const detailBody = document.getElementById('detailBody');
    const streamStatus = document.getElementById('streamStatus');

    const activeStreams = new Map();
    let currentStreamId = null;
    let pauseAll = false;

    function escapeHtml(str = '') {
      return str.replace(/[&<>"]+/g, c => ({ '&': '&amp;', '<': '&lt;', '>': '&gt;', '"': '&quot;' }[c]));
    }

    function appendMessage(role, html) {
      const wrapper = document.createElement('div');
      wrapper.className = 'chat-msg ' + role;
      wrapper.innerHTML = `
        <div class="avatar">${role === 'agent' ? 'AI' : 'ME'}</div>
        <div class="bubble">${html}</div>
      `;
      chatLog.appendChild(wrapper);
      chatLog.scrollTop = chatLog.scrollHeight;
      return wrapper.querySelector('.bubble');
    }

    chatForm.addEventListener('submit', async (event) => {
      event.preventDefault();
      const prompt = messageInput.value.trim();
      if (!prompt) return;

      appendMessage('user', escapeHtml(prompt));
      messageInput.value = '';

      const pending = appendMessage('agent', `Parsing “${escapeHtml(prompt)}”…`);
      try {
        const response = await fetch('/v1/streams/parse', {
          method: 'POST',
          headers: { 'Content-Type': 'application/json' },
          body: JSON.stringify({ query: prompt }),
        });
        if (!response.ok) throw new Error(await response.text());
        const parsed = await response.json();
        renderParseSummary(parsed, pending);
      } catch (err) {
        pending.innerHTML = `
          <div>Error parsing request.</div>
          <div style="margin-top:8px;color:#fca5a5;font-size:13px;">${escapeHtml(err.message)}</div>
        `;
      }
    });

    function renderParseSummary(parsed, bubble) {
      const nitterSources = parsed.spec.sources.filter(src => src.type === 'nitter');
      const ccxtSources = parsed.spec.sources.filter(src => src.type === 'ccxt');

      let tableHtml = '';

      if (nitterSources.length > 0) {
        // Twitter/Nitter stream preview
        const nitterRows = nitterSources.map(src => `
          <tr>
            <td>${escapeHtml(src.username || 'user')}</td>
            <td>Latest tweet</td>
            <td>${src.interval_sec || parsed.spec.interval_sec || 60}s</td>
          </tr>
        `).join('');

        tableHtml = `
          <table style="margin-top:12px;border-collapse:collapse;width:100%;font-size:12px;">
            <thead>
              <tr style="background:rgba(59,130,246,0.18);">
                <th style="padding:6px 8px;text-align:left;border:1px solid rgba(59,130,246,0.15);">Username</th>
                <th style="padding:6px 8px;text-align:left;border:1px solid rgba(59,130,246,0.15);">Content</th>
                <th style="padding:6px 8px;text-align:left;border:1px solid rgba(59,130,246,0.15);">Interval</th>
              </tr>
            </thead>
            <tbody>${nitterRows}</tbody>
          </table>`;
      } else if (ccxtSources.length > 0) {
        // CCXT crypto stream preview
        const ccxtRows = ccxtSources.map(src => `
          <tr>
            <td>${escapeHtml((src.exchange || 'BINANCEUS').toUpperCase())}</td>
            <td>${escapeHtml((src.symbols || []).join(', '))}</td>
            <td>${escapeHtml((src.fields || []).join(', ') || 'price, volume')}</td>
          </tr>
        `).join('');

        tableHtml = `
          <table style="margin-top:12px;border-collapse:collapse;width:100%;font-size:12px;">
            <thead>
              <tr style="background:rgba(59,130,246,0.18);">
                <th style="padding:6px 8px;text-align:left;border:1px solid rgba(59,130,246,0.15);">Exchange</th>
                <th style="padding:6px 8px;text-align:left;border:1px solid rgba(59,130,246,0.15);">Symbols</th>
                <th style="padding:6px 8px;text-align:left;border:1px solid rgba(59,130,246,0.15);">Fields</th>
              </tr>
            </thead>
            <tbody>${ccxtRows}</tbody>
          </table>`;
      } else {
        tableHtml = '<div style="padding:8px;color:#f87171;">No sources detected.</div>';
      }

      bubble.innerHTML = `
        <div>Here's the stream I can create:</div>
        ${tableHtml}
        <div style="margin-top:12px;display:flex;gap:10px;">
          <button id="confirmLaunchBtn" style="border:1px solid rgba(59,130,246,0.35);background:rgba(59,130,246,0.15);color:#dbeafe;padding:8px 12px;border-radius:10px;font-size:12px;cursor:pointer;">Launch</button>
          <button id="cancelLaunchBtn" style="border:1px solid rgba(148,163,184,0.35);background:rgba(148,163,184,0.12);color:#cbd5f5;padding:8px 12px;border-radius:10px;font-size:12px;cursor:pointer;">Modify</button>
        </div>
      `;

      bubble.querySelector('#confirmLaunchBtn').addEventListener('click', async () => {
        bubble.innerHTML = 'Launching stream…';
        try {
          const response = await fetch('/v1/streams', {
            method: 'POST',
            headers: { 'Content-Type': 'application/json' },
            body: JSON.stringify({ spec: parsed.spec }),
          });
          if (!response.ok) throw new Error(await response.text());
          const stream = await response.json();
          bubble.innerHTML = `Stream <code>${escapeHtml(stream.stream_id)}</code> started.`;
          addSession(stream.stream_id, stream.ws_url, parsed.spec, stream.access_token);
          loadStream(stream.stream_id);
        } catch (err) {
          bubble.innerHTML = `Failed to launch: ${escapeHtml(err.message)}`;
        }
      });

      bubble.querySelector('#cancelLaunchBtn').addEventListener('click', () => {
        bubble.innerHTML = 'Okay — adjust your request and send again.';
      });
    }

    function addSession(streamId, wsUrl, spec, accessToken) {
      activeStreams.set(streamId, {
        streamId,
        wsUrl,
        spec,
        accessToken,
        metrics: null,
        schema: null,
        derivedSchema: null,
        status: 'LIVE',
        priceHistory: [],
        latencyHistory: [],
        lastEvent: null,
        socket: null,
        createdAt: spec?.created_at ? new Date(spec.created_at).getTime() : Date.now(),
      });
      renderSessions();
      const entry = activeStreams.get(streamId);
      if (entry) {
        openStreamSocket(entry);
      }
      pollStreamData(streamId);
    }

    function openStreamSocket(entry) {
      try {
        entry.status = 'CONNECTING';
        renderSessions();
        const url = entry.wsUrl.replace('localhost', window.location.hostname);
        const socket = new WebSocket(url);
        entry.socket = socket;

        socket.onopen = () => {
          entry.status = 'LIVE';
          renderSessions();
          if (currentStreamId === entry.streamId) renderStreamDetail(entry);
        };

        socket.onmessage = (event) => {
          try {
            const payload = JSON.parse(event.data);
            entry.lastEvent = payload;
            const tsValue = payload.ts || payload.window_end;
            if (tsValue) {
              const ts = new Date(tsValue).getTime();
              entry.latencyHistory.push(Date.now() - ts);
              if (entry.latencyHistory.length > 50) entry.latencyHistory.shift();
            }

            const price = extractRepresentativePrice(payload);
            if (typeof price === 'number' && !Number.isNaN(price)) {
              entry.priceHistory.push(price);
              if (entry.priceHistory.length > 120) entry.priceHistory.shift();
            }

            // Store tweet data if present
            const tweetData = payload.raw_data?.tweet_data;
            if (tweetData && tweetData.text) {
              entry.latestTweet = tweetData;
            }

            if (!entry.schema) {
              entry.derivedSchema = deriveSchemaFromEvent(payload);
            }
            if (currentStreamId === entry.streamId) renderStreamDetail(entry);
            renderSessions();
          } catch (err) {
            console.warn('Malformed event', err);
          }
        };

        socket.onerror = () => {
          entry.status = 'ERROR';
          renderSessions();
        };

        socket.onclose = () => {
          entry.socket = null;
          if (entry.status === 'LIVE') {
            entry.status = 'DISCONNECTED';
          }
          renderSessions();
        };
      } catch (err) {
        console.warn('WebSocket failure', err);
        entry.status = 'ERROR';
        renderSessions();
      }
    }

    function renderSessions() {
      const fragments = [];
      for (const [streamId, stream] of activeStreams.entries()) {
        fragments.push(`
          <div class="session-item ${streamId === currentStreamId ? 'active' : ''}" data-stream="${streamId}">
            <div style="display:flex;justify-content:space-between;align-items:center;">
              <strong style="font-size:13px;">${escapeHtml((stream.spec.symbols || []).join(', ') || streamId.slice(0, 8))}</strong>
              <span>${stream.status}</span>
            </div>
            <span>ID: ${escapeHtml(streamId)}</span>
            <span>Interval: ${(stream.spec.interval_sec || 1)}s</span>
          </div>
        `);
      }
      sessionList.innerHTML = fragments.join('') || '<div style="color:var(--text-muted);font-size:12px;">No streams launched yet.</div>';
      sessionList.querySelectorAll('[data-stream]').forEach(node => node.addEventListener('click', () => loadStream(node.dataset.stream)));
    }

    async function pollStreamData(streamId) {
      try {
        const [schemaRes, metricsRes] = await Promise.all([
          fetch(`/v1/streams/${streamId}/schema`),
          fetch(`/v1/streams/${streamId}/metrics`)
        ]);
        if (!schemaRes.ok) throw new Error(await schemaRes.text());
        if (!metricsRes.ok) throw new Error(await metricsRes.text());
        const schema = await schemaRes.json();
        const metrics = await metricsRes.json();
        const entry = activeStreams.get(streamId);
        if (entry) {
          if (schema && Object.keys(schema).length) {
            entry.schema = schema;
          }
          entry.metrics = metrics;
          entry.status = metrics.status || 'LIVE';
          if (metrics.created_at && !Number.isNaN(Date.parse(metrics.created_at))) {
            entry.createdAt = new Date(metrics.created_at).getTime();
          }
          if (metrics.latency_ms != null) {
            entry.latencyHistory.push(metrics.latency_ms);
            if (entry.latencyHistory.length > 20) entry.latencyHistory.shift();
          }
          if (currentStreamId === streamId) renderStreamDetail(entry);
        }
      } catch (err) {
        console.warn('Metrics fetch failed', err);
      } finally {
        setTimeout(() => pollStreamData(streamId), 10000);
      }
    }

    function loadStream(streamId) {
      const entry = activeStreams.get(streamId);
      if (!entry) return;
      currentStreamId = streamId;
      renderSessions();
      renderStreamDetail(entry);
    }

    function renderStreamDetail(stream) {
      const interval = stream.spec.interval_sec || 1;
      const createdSource = stream.metrics?.created_at || stream.spec.created_at;
      const created = createdSource ? new Date(createdSource) : null;
      let latencyValue = stream.metrics?.mean_latency_ms;
      if (latencyValue == null && stream.latencyHistory.length) {
        const sum = stream.latencyHistory.reduce((acc, val) => acc + val, 0);
        latencyValue = sum / stream.latencyHistory.length;
      }
      const latency = latencyValue != null ? `${latencyValue.toFixed(1)} ms` : '—';
      const latestPrice = extractRepresentativePrice(stream.lastEvent);
      const currentTick = stream.metrics?.current_tick || stream.lastEvent?.ts || stream.lastEvent?.window_end || '—';
      const eventsPerMinute = stream.metrics?.events_last_minute ?? '—';
      const dropped = stream.metrics?.dropped ?? '—';
      let uptime = stream.metrics?.uptime;
      if (!uptime && stream.createdAt) {
        const diffMs = Date.now() - stream.createdAt;
        uptime = formatDuration(diffMs);
      }
      uptime = uptime || '—';
      const subscribers = stream.metrics?.subscribers ?? '—';

      if (headerSummary) {
        headerSummary.innerHTML = `
          <h2>${escapeHtml((stream.spec.symbols || []).join(', ') || stream.streamId)}</h2>
          <div style="display:flex;gap:18px;font-size:13px;color:var(--text-muted);">
            <span>Stream ID: ${escapeHtml(stream.streamId)}</span>
            <span>Interval: ${interval}s</span>
            <span>Latency: ${latency}</span>
            <span>Created: ${created ? created.toISOString() : '—'}</span>
          </div>
        `;
      }

      streamStatus.style.display = 'inline-flex';
      streamStatus.textContent = stream.status;
      streamStatus.className = 'status-pill ' + (stream.status.toUpperCase().includes('STOP') ? 'error' : stream.status.toUpperCase().includes('PAUSE') ? 'warn' : '');

      const schemaToRender = getDisplaySchema(stream);
      const hasCCXTSource = (stream.spec.sources || []).some(s => s.type === 'ccxt');
      const hasNitterSource = (stream.spec.sources || []).some(s => s.type === 'nitter');

      detailBody.innerHTML = `
        <div class="panel">
          <h3>Stream Metadata</h3>
          <dl>
            <dt>Stream ID</dt><dd>${escapeHtml(stream.streamId)}</dd>
            ${stream.accessToken ? `<dt>Access Token</dt><dd style="font-family:var(--mono);font-size:11px;word-break:break-all;">${escapeHtml(stream.accessToken)}</dd>` : ''}
            <dt>Status</dt><dd>${escapeHtml(stream.status)}</dd>
            <dt>Interval</dt><dd>${interval}s</dd>
            <dt>Latency</dt><dd>${latency}</dd>
            <dt>Created</dt><dd>${created ? created.toISOString() : '—'}</dd>
            ${(stream.spec.symbols && stream.spec.symbols.length > 0) ? `<dt>Symbols</dt><dd>${escapeHtml(stream.spec.symbols.join(', '))}</dd>` : ''}
            <dt>Sources</dt><dd>${escapeHtml((stream.spec.sources || []).map(s => s.type).join(', '))}</dd>
            ${hasCCXTSource ? `<dt>Exchanges</dt><dd>${escapeHtml((stream.spec.sources || []).flatMap(s => s.exchange ? [s.exchange.toUpperCase()] : []).join(', ') || 'BINANCEUS')}</dd>` : ''}
            ${hasCCXTSource ? `<dt>Driver Stream</dt><dd>CCXT</dd>` : ''}
            <dt>Type</dt><dd>AggregatedEvent</dd>
            ${hasCCXTSource && latestPrice != null ? `<dt>Last price</dt><dd>$${latestPrice.toLocaleString('en-US', { minimumFractionDigits: 2, maximumFractionDigits: 2 })}</dd>` : ''}
          </dl>
        </div>
        <div class="panel">
          <h3>Data Schema</h3>
          <div style="max-height:220px;overflow:auto;font-family:var(--mono);font-size:12px;border:1px solid rgba(59,130,246,0.15);border-radius:10px;padding:10px;background:rgba(8,13,23,0.95);">
            ${hasNitterSource && !hasCCXTSource ? `
              <div>ts: string</div>
              <div>window_start: string</div>
              <div>window_end: string</div>
              <div>tweets: int</div>
              <div>raw_data: object</div>
              <div style="padding-left:16px;">├─ tweet_data: object (optional)</div>
              <div style="padding-left:32px;">├─ text: string</div>
              <div style="padding-left:32px;">├─ symbol: string (username)</div>
              <div style="padding-left:32px;">├─ timestamp_posted: string</div>
              <div style="padding-left:32px;">└─ event_type: "tweet"</div>
            ` : Object.entries(schemaToRender || {}).map(([field, meta]) => {
              if (typeof meta === 'string') {
                return `<div>${escapeHtml(field)}: ${escapeHtml(meta)}</div>`;
              }
              const descriptor = meta?.type ? escapeHtml(meta.type) : 'unknown';
              const suffix = meta?.optional ? ' (optional)' : '';
              return `<div>${escapeHtml(field)}: ${descriptor}${suffix}</div>`;
            }).join('') || 'Schema unavailable'}
          </div>
          <div style="display:flex;gap:10px;">
            <button class="action-btn" onclick="copySchema('${stream.streamId}', 'json')">Copy Schema JSON</button>
            <button class="action-btn" onclick="copySchema('${stream.streamId}', 'csv')">Copy CSV Header</button>
          </div>
        </div>
        <div class="panel column-merge">
          <h3>Integration Snippets</h3>
          <div class="code-block">
            <button onclick="copySnippet('python-${stream.streamId}')">Copy</button>
            <pre><code id="python-${stream.streamId}"></code></pre>
          </div>
          <div class="code-block">
            <button onclick="copySnippet('ws-${stream.streamId}')">Copy</button>
            <pre><code id="ws-${stream.streamId}"></code></pre>
          </div>
          <div class="code-block">
            <button onclick="copySnippet('curl-${stream.streamId}')">Copy</button>
            <pre><code id="curl-${stream.streamId}"></code></pre>
          </div>
        </div>
        <div class="panel">
          <h3>Live Metrics</h3>
          <div class="metrics-grid">
            <div><span>Current tick</span>${escapeHtml(String(currentTick))}</div>
            <div><span>Events (60s)</span>${eventsPerMinute}</div>
            <div><span>Mean latency</span>${latency}</div>
            <div><span>Dropped packets</span>${dropped}</div>
            <div><span>Uptime</span>${uptime}</div>
            <div><span>Subscribers</span>${subscribers}</div>
          </div>
          <div class="sparkline-container" id="latencySpark-${stream.streamId}">
            <canvas></canvas>
          </div>
          <div style="display:flex;gap:10px;">
            <button class="action-btn" onclick="refreshMetrics('${stream.streamId}')">Refresh</button>
            <button class="action-btn" onclick="exportData('${stream.streamId}', 'csv')">Export CSV (1h)</button>
            <button class="action-btn" onclick="exportData('${stream.streamId}', 'parquet')">Export Parquet</button>
          </div>
        </div>
        ${stream.latestTweet ? `
        <div class="panel column-merge">
          <h3>Latest Tweet from @${escapeHtml(stream.latestTweet.symbol || 'user').toLowerCase()}</h3>
          <div style="background:rgba(8,13,23,0.95);border:1px solid rgba(59,130,246,0.15);border-radius:12px;padding:16px;">
            <div style="font-size:14px;line-height:1.6;color:var(--text);white-space:pre-wrap;word-break:break-word;">
              ${escapeHtml(stream.latestTweet.text)}
            </div>
            ${stream.latestTweet.timestamp_posted ? `
              <div style="margin-top:12px;font-size:12px;color:var(--text-muted);font-family:var(--mono);">
                Posted: ${escapeHtml(stream.latestTweet.timestamp_posted)}
              </div>
            ` : ''}
          </div>
        </div>
        ` : ''}
        <div class="panel">
          <h3>Actions</h3>
          <div class="actions-list">
            <div class="action-btn" onclick="restartStream('${stream.streamId}')">Restart Stream</div>
            <div class="action-btn" onclick="duplicateStream('${stream.streamId}')">Duplicate Spec</div>
            <div class="action-btn" onclick="downloadSpec('${stream.streamId}')">Download Spec JSON</div>
            <div class="action-btn danger" onclick="stopStream('${stream.streamId}')">Stop Stream</div>
          </div>
        </div>
      `;

      const pythonSnippet = `from bond import listen\n\nasync def main():\n    async for event in listen("${stream.streamId}"):\n        print(event)`;
      const wsActual = stream.wsUrl.replace('localhost', window.location.hostname);
      const wsDisplay = wsActual.replace(/token=.*$/i, 'token=***');
      const curlSnippet = `curl -X GET "https://api.bond.dev/v1/streams/${stream.streamId}" \\\n     -H "Authorization: Bearer <token>"`;

      setSnippet(`python-${stream.streamId}`, 'python', pythonSnippet);
      setSnippet(`ws-${stream.streamId}`, 'url', wsActual, wsDisplay);
      setSnippet(`curl-${stream.streamId}`, 'shell', curlSnippet);

      requestAnimationFrame(() => renderLatencySparkline(stream));
    }

    function copySchema(streamId, type) {
      const entry = activeStreams.get(streamId);
      if (!entry) return;
      const schema = getDisplaySchema(entry);
      if (!schema || !Object.keys(schema).length) return;
      if (type === 'json') {
        navigator.clipboard.writeText(JSON.stringify(schema, null, 2));
      } else {
        navigator.clipboard.writeText(Object.keys(schema).join(','));
      }
    }

    function highlightSnippet(lang, code) {
      let escaped = code
        .replace(/&/g, '&amp;')
        .replace(/</g, '&lt;')
        .replace(/>/g, '&gt;');

      const apply = (regex, cls) => {
        escaped = escaped.replace(regex, `<span class="${cls}">$1</span>`);
      };

      if (lang === 'python') {
        apply(/\b(async|await|for|in|from|import|print|return|def|class|with|as|yield|if|else|elif)\b/g, 'kw');
        apply(/\b(True|False|None)\b/g, 'const');
        apply(/(&quot;.*?&quot;)/g, 'str');
        apply(/(&#39;.*?&#39;)/g, 'str');
        apply(/(#.*?$)/gm, 'comment');
      } else if (lang === 'shell') {
        apply(/^(curl)/gm, 'cmd');
        apply(/\s(-{1,2}\w+)/g, 'flag');
        apply(/(https?:\/\/[^\s]+)/g, 'str');
        apply(/(".*?")/g, 'str');
      } else if (lang === 'url') {
        apply(/(wss?:\/\/[^\s]+)/g, 'str');
        apply(/(token=)([^\s]+)/g, 'flag');
      }

      escaped = escaped
        .replace(/\t/g, '&nbsp;&nbsp;&nbsp;&nbsp;')
        .replace(/  /g, '&nbsp;&nbsp;')
        .replace(/\n/g, '<br>');

      return escaped;
    }

    function setSnippet(elementId, lang, code, displayCode = null) {
      const node = document.getElementById(elementId);
      if (!node) return;
      node.dataset.snippet = code;
      const toRender = displayCode == null ? code : displayCode;
      node.innerHTML = highlightSnippet(lang, toRender);
    }

    function copySnippet(elementId) {
      const node = document.getElementById(elementId);
      if (!node) return;
      const text = node.dataset.snippet || node.innerText || '';
      navigator.clipboard.writeText(text);
    }

    function extractRepresentativePrice(event) {
      if (!event) return null;
      if (typeof event.price_close === 'number') return event.price_close;
      if (typeof event.price_avg === 'number') return event.price_avg;
      const exchangeData = event.raw_data?.exchange_data;
      if (exchangeData) {
        for (const exchange of Object.keys(exchangeData)) {
          const symbols = exchangeData[exchange]?.symbols || {};
          for (const symbol of Object.keys(symbols)) {
            const price = symbols[symbol]?.price;
            if (typeof price === 'number') return price;
          }
        }
      }
      return null;
    }

    function deriveSchemaFromEvent(event) {
      if (!event || typeof event !== 'object') return null;
      const result = {};
      for (const [key, value] of Object.entries(event)) {
        result[key] = inferType(value);
=======
    .action-btn.danger {
      border-color: rgba(239, 68, 68, 0.45);
      background: rgba(127, 29, 29, 0.25);
      color: #fca5a5;
    }

    .metrics-grid {
      display: grid;
      grid-template-columns: repeat(2, minmax(0, 1fr));
      gap: 12px 18px;
      font-family: var(--mono);
      font-size: 13px;
    }

    .metrics-grid div span {
      display: block;
      font-size: 11px;
      color: var(--text-muted);
      letter-spacing: 0.03em;
      margin-bottom: 4px;
    }

    .sparkline-container {
      height: 50px;
      background: rgba(59, 130, 246, 0.08);
      border: 1px solid rgba(59,130,246,0.15);
      border-radius: 12px;
      padding: 4px 6px;
    }

    .sparkline-container canvas {
      width: 100%;
      height: 100%;
      display: block;
    }

    .column-merge {
      grid-column: 1 / -1;
    }
  </style>
</head>
<body>
  <header>
    <div class="brand">
      <div>
        <h1>Bond Stream Console</h1>
        <span style="font-size:13px;color:var(--text-muted);">Developer-first live data governance</span>
      </div>
    </div>
    <nav>
      <button class="primary" id="toolbarNew">New Stream</button>
      <button id="toolbarPause">Pause All</button>
      <button id="toolbarExport">Export Data</button>
      <a href="https://docs.example.com" target="_blank" rel="noreferrer">Docs</a>
      <button id="toolbarSettings">Settings</button>
    </nav>
  </header>

  <main>
    <aside class="left-pane">
      <div class="session-list">
        <h2>Sessions</h2>
        <button id="sessionNewBtn" style="border:none;background:rgba(59,130,246,0.16);padding:6px 10px;border-radius:8px;color:var(--accent);font-size:12px;cursor:pointer;">New</button>
      </div>
      <div class="sessions" id="sessionList"></div>
      <div class="chat-log" id="chatLog"></div>
      <form class="chat-input" id="chatForm">
        <textarea id="messageInput" placeholder="Ask Bond Agent to create or modify streams…" rows="4"></textarea>
        <button type="submit">Submit</button>
      </form>
    </aside>

    <section class="detail-pane" id="detailPane">
      <div class="detail-header" id="streamHeader">
        <div class="summary">
          <h2>Select a stream to view details</h2>
          <div style="display:flex;gap:18px;font-size:13px;color:var(--text-muted);">
            <span>No stream loaded</span>
          </div>
        </div>
        <span class="status-pill" id="streamStatus" style="display:none;">• LIVE</span>
      </div>
      <div class="detail-body" id="detailBody">
        <div class="panel column-merge" style="text-align:center;opacity:0.6;">
          <h3 style="margin-bottom:10px;">Awaiting Selection</h3>
          <p style="font-size:13px;color:var(--text-muted);">
            Use Bond Agent to launch a stream or select one from the Sessions list to inspect its metadata, schema, integrations, and performance metrics.
          </p>
        </div>
      </div>
    </section>
  </main>

  <script>
    const chatLog = document.getElementById('chatLog');
    const chatForm = document.getElementById('chatForm');
    const messageInput = document.getElementById('messageInput');
    const sessionList = document.getElementById('sessionList');
    const detailHeader = document.getElementById('streamHeader');
    const headerSummary = detailHeader.querySelector('.summary');
    const detailBody = document.getElementById('detailBody');
    const streamStatus = document.getElementById('streamStatus');

    const activeStreams = new Map();
    let currentStreamId = null;
    let pauseAll = false;

    function escapeHtml(str = '') {
      return str.replace(/[&<>"]+/g, c => ({ '&': '&amp;', '<': '&lt;', '>': '&gt;', '"': '&quot;' }[c]));
    }

    function appendMessage(role, html) {
      const wrapper = document.createElement('div');
      wrapper.className = 'chat-msg ' + role;
      wrapper.innerHTML = `
        <div class="avatar">${role === 'agent' ? 'AI' : 'ME'}</div>
        <div class="bubble">${html}</div>
      `;
      chatLog.appendChild(wrapper);
      chatLog.scrollTop = chatLog.scrollHeight;
      return wrapper.querySelector('.bubble');
    }

    chatForm.addEventListener('submit', async (event) => {
      event.preventDefault();
      const prompt = messageInput.value.trim();
      if (!prompt) return;

      appendMessage('user', escapeHtml(prompt));
      messageInput.value = '';

      const pending = appendMessage('agent', `Parsing “${escapeHtml(prompt)}”…`);
      try {
        const response = await fetch('/v1/streams/parse', {
          method: 'POST',
          headers: { 'Content-Type': 'application/json' },
          body: JSON.stringify({ query: prompt }),
        });
        if (!response.ok) throw new Error(await response.text());
        const parsed = await response.json();
        renderParseSummary(parsed, pending);
      } catch (err) {
        pending.innerHTML = `
          <div>Error parsing request.</div>
          <div style="margin-top:8px;color:#fca5a5;font-size:13px;">${escapeHtml(err.message)}</div>
        `;
      }
    });

    function renderParseSummary(parsed, bubble) {
      const rows = parsed.spec.sources.filter(src => src.type === 'ccxt').map(src => `
        <tr>
          <td>${escapeHtml((src.exchange || 'BINANCEUS').toUpperCase())}</td>
          <td>${escapeHtml((src.symbols || []).join(', '))}</td>
          <td>${escapeHtml((src.fields || []).join(', ') || 'price, volume')}</td>
        </tr>
      `).join('');

      bubble.innerHTML = `
        <div>Here’s the stream I can create:</div>
        <table style="margin-top:12px;border-collapse:collapse;width:100%;font-size:12px;">
          <thead>
            <tr style="background:rgba(59,130,246,0.18);">
              <th style="padding:6px 8px;text-align:left;border:1px solid rgba(59,130,246,0.15);">Exchange</th>
              <th style="padding:6px 8px;text-align:left;border:1px solid rgba(59,130,246,0.15);">Symbols</th>
              <th style="padding:6px 8px;text-align:left;border:1px solid rgba(59,130,246,0.15);">Fields</th>
            </tr>
          </thead>
          <tbody>${rows || '<tr><td colspan="3" style="padding:8px;color:#f87171;">No CCXT source detected.</td></tr>'}</tbody>
        </table>
        <div style="margin-top:12px;display:flex;gap:10px;">
          <button id="confirmLaunchBtn" style="border:1px solid rgba(59,130,246,0.35);background:rgba(59,130,246,0.15);color:#dbeafe;padding:8px 12px;border-radius:10px;font-size:12px;cursor:pointer;">Launch</button>
          <button id="cancelLaunchBtn" style="border:1px solid rgba(148,163,184,0.35);background:rgba(148,163,184,0.12);color:#cbd5f5;padding:8px 12px;border-radius:10px;font-size:12px;cursor:pointer;">Modify</button>
        </div>
      `;

      bubble.querySelector('#confirmLaunchBtn').addEventListener('click', async () => {
        bubble.innerHTML = 'Launching stream…';
        try {
          const response = await fetch('/v1/streams', {
            method: 'POST',
            headers: { 'Content-Type': 'application/json' },
            body: JSON.stringify({ spec: parsed.spec }),
          });
          if (!response.ok) throw new Error(await response.text());
          const stream = await response.json();
          bubble.innerHTML = `Stream <code>${escapeHtml(stream.stream_id)}</code> started.`;
          addSession(stream.stream_id, stream.ws_url, parsed.spec);
          loadStream(stream.stream_id);
        } catch (err) {
          bubble.innerHTML = `Failed to launch: ${escapeHtml(err.message)}`;
        }
      });

      bubble.querySelector('#cancelLaunchBtn').addEventListener('click', () => {
        bubble.innerHTML = 'Okay — adjust your request and send again.';
      });
    }

    function addSession(streamId, wsUrl, spec) {
      activeStreams.set(streamId, {
        streamId,
        wsUrl,
        spec,
        metrics: null,
        schema: null,
        derivedSchema: null,
        status: 'LIVE',
        priceHistory: [],
        latencyHistory: [],
        lastEvent: null,
        socket: null,
        createdAt: spec?.created_at ? new Date(spec.created_at).getTime() : Date.now(),
      });
      renderSessions();
      const entry = activeStreams.get(streamId);
      if (entry) {
        openStreamSocket(entry);
      }
      pollStreamData(streamId);
    }

    function openStreamSocket(entry) {
      try {
        entry.status = 'CONNECTING';
        renderSessions();
        const url = entry.wsUrl.replace('localhost', window.location.hostname);
        const socket = new WebSocket(url);
        entry.socket = socket;

        socket.onopen = () => {
          entry.status = 'LIVE';
          renderSessions();
          if (currentStreamId === entry.streamId) renderStreamDetail(entry);
        };

        socket.onmessage = (event) => {
          try {
            const payload = JSON.parse(event.data);
            entry.lastEvent = payload;
            const tsValue = payload.ts || payload.window_end;
            if (tsValue) {
              const ts = new Date(tsValue).getTime();
              entry.latencyHistory.push(Date.now() - ts);
              if (entry.latencyHistory.length > 50) entry.latencyHistory.shift();
            }

            const price = extractRepresentativePrice(payload);
            if (typeof price === 'number' && !Number.isNaN(price)) {
              entry.priceHistory.push(price);
              if (entry.priceHistory.length > 120) entry.priceHistory.shift();
            }
            if (!entry.schema) {
              entry.derivedSchema = deriveSchemaFromEvent(payload);
            }
            if (currentStreamId === entry.streamId) renderStreamDetail(entry);
            renderSessions();
          } catch (err) {
            console.warn('Malformed event', err);
          }
        };

        socket.onerror = () => {
          entry.status = 'ERROR';
          renderSessions();
        };

        socket.onclose = () => {
          entry.socket = null;
          if (entry.status === 'LIVE') {
            entry.status = 'DISCONNECTED';
          }
          renderSessions();
        };
      } catch (err) {
        console.warn('WebSocket failure', err);
        entry.status = 'ERROR';
        renderSessions();
      }
    }

    function renderSessions() {
      const fragments = [];
      for (const [streamId, stream] of activeStreams.entries()) {
        fragments.push(`
          <div class="session-item ${streamId === currentStreamId ? 'active' : ''}" data-stream="${streamId}">
            <div style="display:flex;justify-content:space-between;align-items:center;">
              <strong style="font-size:13px;">${escapeHtml((stream.spec.symbols || []).join(', ') || streamId.slice(0, 8))}</strong>
              <span>${stream.status}</span>
            </div>
            <span>ID: ${escapeHtml(streamId)}</span>
            <span>Interval: ${(stream.spec.interval_sec || 1)}s</span>
          </div>
        `);
      }
      sessionList.innerHTML = fragments.join('') || '<div style="color:var(--text-muted);font-size:12px;">No streams launched yet.</div>';
      sessionList.querySelectorAll('[data-stream]').forEach(node => node.addEventListener('click', () => loadStream(node.dataset.stream)));
    }

    async function pollStreamData(streamId) {
      try {
        const [schemaRes, metricsRes] = await Promise.all([
          fetch(`/v1/streams/${streamId}/schema`),
          fetch(`/v1/streams/${streamId}/metrics`)
        ]);
        if (!schemaRes.ok) throw new Error(await schemaRes.text());
        if (!metricsRes.ok) throw new Error(await metricsRes.text());
        const schema = await schemaRes.json();
        const metrics = await metricsRes.json();
        const entry = activeStreams.get(streamId);
        if (entry) {
          if (schema && Object.keys(schema).length) {
            entry.schema = schema;
          }
          entry.metrics = metrics;
          entry.status = metrics.status || 'LIVE';
          if (metrics.created_at && !Number.isNaN(Date.parse(metrics.created_at))) {
            entry.createdAt = new Date(metrics.created_at).getTime();
          }
          if (metrics.latency_ms != null) {
            entry.latencyHistory.push(metrics.latency_ms);
            if (entry.latencyHistory.length > 20) entry.latencyHistory.shift();
          }
          if (currentStreamId === streamId) renderStreamDetail(entry);
        }
      } catch (err) {
        console.warn('Metrics fetch failed', err);
      } finally {
        setTimeout(() => pollStreamData(streamId), 10000);
      }
    }

    function loadStream(streamId) {
      const entry = activeStreams.get(streamId);
      if (!entry) return;
      currentStreamId = streamId;
      renderSessions();
      renderStreamDetail(entry);
    }

    function renderStreamDetail(stream) {
      const interval = stream.spec.interval_sec || 1;
      const createdSource = stream.metrics?.created_at || stream.spec.created_at;
      const created = createdSource ? new Date(createdSource) : null;
      let latencyValue = stream.metrics?.mean_latency_ms;
      if (latencyValue == null && stream.latencyHistory.length) {
        const sum = stream.latencyHistory.reduce((acc, val) => acc + val, 0);
        latencyValue = sum / stream.latencyHistory.length;
      }
      const latency = latencyValue != null ? `${latencyValue.toFixed(1)} ms` : '—';
      const latestPrice = extractRepresentativePrice(stream.lastEvent);
      const currentTick = stream.metrics?.current_tick || stream.lastEvent?.ts || stream.lastEvent?.window_end || '—';
      const eventsPerMinute = stream.metrics?.events_last_minute ?? '—';
      const dropped = stream.metrics?.dropped ?? '—';
      let uptime = stream.metrics?.uptime;
      if (!uptime && stream.createdAt) {
        const diffMs = Date.now() - stream.createdAt;
        uptime = formatDuration(diffMs);
      }
      uptime = uptime || '—';
      const subscribers = stream.metrics?.subscribers ?? '—';

      if (headerSummary) {
        headerSummary.innerHTML = `
          <h2>${escapeHtml((stream.spec.symbols || []).join(', ') || stream.streamId)}</h2>
          <div style="display:flex;gap:18px;font-size:13px;color:var(--text-muted);">
            <span>Stream ID: ${escapeHtml(stream.streamId)}</span>
            <span>Interval: ${interval}s</span>
            <span>Latency: ${latency}</span>
            <span>Created: ${created ? created.toISOString() : '—'}</span>
          </div>
        `;
>>>>>>> b0ee6b64
      }
      return result;
    }

<<<<<<< HEAD
=======
      streamStatus.style.display = 'inline-flex';
      streamStatus.textContent = stream.status;
      streamStatus.className = 'status-pill ' + (stream.status.toUpperCase().includes('STOP') ? 'error' : stream.status.toUpperCase().includes('PAUSE') ? 'warn' : '');

      const schemaToRender = getDisplaySchema(stream);

      detailBody.innerHTML = `
        <div class="panel">
          <h3>Stream Metadata</h3>
          <dl>
            <dt>Stream ID</dt><dd>${escapeHtml(stream.streamId)}</dd>
            <dt>Status</dt><dd>${escapeHtml(stream.status)}</dd>
            <dt>Interval</dt><dd>${interval}s</dd>
            <dt>Latency</dt><dd>${latency}</dd>
            <dt>Created</dt><dd>${created ? created.toISOString() : '—'}</dd>
            <dt>Symbols</dt><dd>${escapeHtml((stream.spec.symbols || []).join(', '))}</dd>
            <dt>Sources</dt><dd>${escapeHtml((stream.spec.sources || []).map(s => s.type).join(', '))}</dd>
            <dt>Exchanges</dt><dd>${escapeHtml((stream.spec.sources || []).flatMap(s => s.exchange ? [s.exchange.toUpperCase()] : []).join(', ') || 'BINANCEUS')}</dd>
            <dt>Driver Stream</dt><dd>CCXT</dd>
            <dt>Type</dt><dd>AggregatedEvent</dd>
            <dt>Last price</dt><dd>${latestPrice != null ? '$' + latestPrice.toLocaleString('en-US', { minimumFractionDigits: 2, maximumFractionDigits: 2 }) : '—'}</dd>
          </dl>
        </div>
        <div class="panel">
          <h3>Data Schema</h3>
          <div style="max-height:220px;overflow:auto;font-family:var(--mono);font-size:12px;border:1px solid rgba(59,130,246,0.15);border-radius:10px;padding:10px;background:rgba(8,13,23,0.95);">
            ${Object.entries(schemaToRender || {}).map(([field, meta]) => {
              if (typeof meta === 'string') {
                return `<div>${escapeHtml(field)}: ${escapeHtml(meta)}</div>`;
              }
              const descriptor = meta?.type ? escapeHtml(meta.type) : 'unknown';
              const suffix = meta?.optional ? ' (optional)' : '';
              return `<div>${escapeHtml(field)}: ${descriptor}${suffix}</div>`;
            }).join('') || 'Schema unavailable'}
          </div>
          <div style="display:flex;gap:10px;">
            <button class="action-btn" onclick="copySchema('${stream.streamId}', 'json')">Copy Schema JSON</button>
            <button class="action-btn" onclick="copySchema('${stream.streamId}', 'csv')">Copy CSV Header</button>
          </div>
        </div>
        <div class="panel column-merge">
          <h3>Integration Snippets</h3>
          <div class="code-block">
            <button onclick="copySnippet('python-${stream.streamId}')">Copy</button>
            <pre><code id="python-${stream.streamId}"></code></pre>
          </div>
          <div class="code-block">
            <button onclick="copySnippet('ws-${stream.streamId}')">Copy</button>
            <pre><code id="ws-${stream.streamId}"></code></pre>
          </div>
          <div class="code-block">
            <button onclick="copySnippet('curl-${stream.streamId}')">Copy</button>
            <pre><code id="curl-${stream.streamId}"></code></pre>
          </div>
        </div>
        <div class="panel">
          <h3>Live Metrics</h3>
          <div class="metrics-grid">
            <div><span>Current tick</span>${escapeHtml(String(currentTick))}</div>
            <div><span>Events (60s)</span>${eventsPerMinute}</div>
            <div><span>Mean latency</span>${latency}</div>
            <div><span>Dropped packets</span>${dropped}</div>
            <div><span>Uptime</span>${uptime}</div>
            <div><span>Subscribers</span>${subscribers}</div>
          </div>
          <div class="sparkline-container" id="latencySpark-${stream.streamId}">
            <canvas></canvas>
          </div>
          <div style="display:flex;gap:10px;">
            <button class="action-btn" onclick="refreshMetrics('${stream.streamId}')">Refresh</button>
            <button class="action-btn" onclick="exportData('${stream.streamId}', 'csv')">Export CSV (1h)</button>
            <button class="action-btn" onclick="exportData('${stream.streamId}', 'parquet')">Export Parquet</button>
          </div>
        </div>
        <div class="panel">
          <h3>Actions</h3>
          <div class="actions-list">
            <div class="action-btn" onclick="restartStream('${stream.streamId}')">Restart Stream</div>
            <div class="action-btn" onclick="duplicateStream('${stream.streamId}')">Duplicate Spec</div>
            <div class="action-btn" onclick="downloadSpec('${stream.streamId}')">Download Spec JSON</div>
            <div class="action-btn danger" onclick="stopStream('${stream.streamId}')">Stop Stream</div>
          </div>
        </div>
      `;

      const pythonSnippet = `from bond import listen\n\nasync def main():\n    async for event in listen("${stream.streamId}"):\n        print(event)`;
      const wsActual = stream.wsUrl.replace('localhost', window.location.hostname);
      const wsDisplay = wsActual.replace(/token=.*$/i, 'token=***');
      const curlSnippet = `curl -X GET "https://api.bond.dev/v1/streams/${stream.streamId}" \\\n     -H "Authorization: Bearer <token>"`;

      setSnippet(`python-${stream.streamId}`, 'python', pythonSnippet);
      setSnippet(`ws-${stream.streamId}`, 'url', wsActual, wsDisplay);
      setSnippet(`curl-${stream.streamId}`, 'shell', curlSnippet);

      requestAnimationFrame(() => renderLatencySparkline(stream));
    }

    function copySchema(streamId, type) {
      const entry = activeStreams.get(streamId);
      if (!entry) return;
      const schema = getDisplaySchema(entry);
      if (!schema || !Object.keys(schema).length) return;
      if (type === 'json') {
        navigator.clipboard.writeText(JSON.stringify(schema, null, 2));
      } else {
        navigator.clipboard.writeText(Object.keys(schema).join(','));
      }
    }

    function highlightSnippet(lang, code) {
      let escaped = code
        .replace(/&/g, '&amp;')
        .replace(/</g, '&lt;')
        .replace(/>/g, '&gt;');

      const apply = (regex, cls) => {
        escaped = escaped.replace(regex, `<span class="${cls}">$1</span>`);
      };

      if (lang === 'python') {
        apply(/\b(async|await|for|in|from|import|print|return|def|class|with|as|yield|if|else|elif)\b/g, 'kw');
        apply(/\b(True|False|None)\b/g, 'const');
        apply(/(&quot;.*?&quot;)/g, 'str');
        apply(/(&#39;.*?&#39;)/g, 'str');
        apply(/(#.*?$)/gm, 'comment');
      } else if (lang === 'shell') {
        apply(/^(curl)/gm, 'cmd');
        apply(/\s(-{1,2}\w+)/g, 'flag');
        apply(/(https?:\/\/[^\s]+)/g, 'str');
        apply(/(".*?")/g, 'str');
      } else if (lang === 'url') {
        apply(/(wss?:\/\/[^\s]+)/g, 'str');
        apply(/(token=)([^\s]+)/g, 'flag');
      }

      escaped = escaped
        .replace(/\t/g, '&nbsp;&nbsp;&nbsp;&nbsp;')
        .replace(/  /g, '&nbsp;&nbsp;')
        .replace(/\n/g, '<br>');

      return escaped;
    }

    function setSnippet(elementId, lang, code, displayCode = null) {
      const node = document.getElementById(elementId);
      if (!node) return;
      node.dataset.snippet = code;
      const toRender = displayCode == null ? code : displayCode;
      node.innerHTML = highlightSnippet(lang, toRender);
    }

    function copySnippet(elementId) {
      const node = document.getElementById(elementId);
      if (!node) return;
      const text = node.dataset.snippet || node.innerText || '';
      navigator.clipboard.writeText(text);
    }

    function extractRepresentativePrice(event) {
      if (!event) return null;
      if (typeof event.price_close === 'number') return event.price_close;
      if (typeof event.price_avg === 'number') return event.price_avg;
      const exchangeData = event.raw_data?.exchange_data;
      if (exchangeData) {
        for (const exchange of Object.keys(exchangeData)) {
          const symbols = exchangeData[exchange]?.symbols || {};
          for (const symbol of Object.keys(symbols)) {
            const price = symbols[symbol]?.price;
            if (typeof price === 'number') return price;
          }
        }
      }
      return null;
    }

    function deriveSchemaFromEvent(event) {
      if (!event || typeof event !== 'object') return null;
      const result = {};
      for (const [key, value] of Object.entries(event)) {
        result[key] = inferType(value);
      }
      return result;
    }

>>>>>>> b0ee6b64
    function inferType(value) {
      if (value === null || value === undefined) return { type: 'unknown', optional: true };
      if (typeof value === 'number') {
        return { type: Number.isInteger(value) ? 'int' : 'float' };
      }
      if (typeof value === 'string') return { type: 'string' };
      if (typeof value === 'boolean') return { type: 'bool' };
      if (Array.isArray(value)) return { type: 'array' };
      if (value instanceof Date) return { type: 'datetime' };
      if (typeof value === 'object') {
        return { type: 'object', optional: false };
      }
      return { type: typeof value };
    }

    function getDisplaySchema(stream) {
      const base = (stream.schema && Object.keys(stream.schema).length) ? stream.schema : (stream.derivedSchema || {});
      const entries = Object.entries(base || {});
      const filtered = {};
      const eventKeys = stream.lastEvent ? new Set(Object.keys(stream.lastEvent)) : null;

      for (const [field, meta] of entries) {
        if (eventKeys && !eventKeys.has(field)) continue;
        filtered[field] = meta;
      }

      if ((!filtered.symbol) && ((stream.spec?.symbols || []).length > 1 || stream.lastEvent?.symbol)) {
        filtered.symbol = { type: 'string' };
      }

      return filtered;
    }

    function formatDuration(milliseconds) {
      if (!Number.isFinite(milliseconds) || milliseconds < 0) return null;
      const totalSeconds = Math.floor(milliseconds / 1000);
      const hours = Math.floor(totalSeconds / 3600);
      const minutes = Math.floor((totalSeconds % 3600) / 60);
      const seconds = totalSeconds % 60;
      const parts = [];
      if (hours) parts.push(`${hours}h`);
      if (minutes) parts.push(`${minutes}m`);
      if (!parts.length || seconds) parts.push(`${seconds}s`);
      return parts.join(' ');
    }

    async function refreshMetrics(streamId) {
      const entry = activeStreams.get(streamId);
      if (!entry) return;
      try {
        const response = await fetch(`/v1/streams/${streamId}/metrics`);
        if (!response.ok) throw new Error(await response.text());
        entry.metrics = await response.json();
        renderStreamDetail(entry);
      } catch (err) {
        appendMessage('agent', `Unable to refresh metrics: ${escapeHtml(err.message)}`);
      }
    }

    async function exportData(streamId, format) {
      try {
        const response = await fetch(`/v1/streams/${streamId}/export?format=${format}`);
        if (!response.ok) throw new Error(await response.text());
        const blob = await response.blob();
        const url = URL.createObjectURL(blob);
        const link = document.createElement('a');
        link.href = url;
        link.download = `${streamId}.${format}`;
        link.click();
        URL.revokeObjectURL(url);
      } catch (err) {
        appendMessage('agent', `Export failed: ${escapeHtml(err.message)}`);
      }
    }

    async function restartStream(streamId) {
      const entry = activeStreams.get(streamId);
      try {
        await fetch(`/v1/streams/${streamId}/restart`, { method: 'PATCH' });
        appendMessage('agent', `Stream ${escapeHtml(streamId)} restarted.`);
        if (entry?.socket) {
          entry.socket.close();
          entry.socket = null;
        }
        if (entry) {
          entry.status = 'CONNECTING';
          openStreamSocket(entry);
        }
        refreshMetrics(streamId);
      } catch (err) {
        appendMessage('agent', `Restart failed: ${escapeHtml(err.message)}`);
      }
    }

    async function duplicateStream(streamId) {
      const entry = activeStreams.get(streamId);
      if (!entry) return;
      try {
        const response = await fetch('/v1/streams', {
          method: 'POST',
          headers: { 'Content-Type': 'application/json' },
          body: JSON.stringify({ spec: entry.spec }),
        });
        if (!response.ok) throw new Error(await response.text());
        const stream = await response.json();
        appendMessage('agent', `Duplicated stream as <code>${escapeHtml(stream.stream_id)}</code>.`);
        addSession(stream.stream_id, stream.ws_url, entry.spec);
        loadStream(stream.stream_id);
      } catch (err) {
        appendMessage('agent', `Duplicate failed: ${escapeHtml(err.message)}`);
      }
    }

    async function downloadSpec(streamId) {
      try {
        const response = await fetch(`/v1/streams/${streamId}/spec`);
        if (!response.ok) throw new Error(await response.text());
        const spec = await response.json();
        const blob = new Blob([JSON.stringify(spec, null, 2)], { type: 'application/json' });
        const url = URL.createObjectURL(blob);
        const link = document.createElement('a');
        link.href = url;
        link.download = `${streamId}_spec.json`;
        link.click();
        URL.revokeObjectURL(url);
      } catch (err) {
        appendMessage('agent', `Spec download failed: ${escapeHtml(err.message)}`);
      }
    }

    async function stopStream(streamId) {
      const entry = activeStreams.get(streamId);
      if (!entry) return;
      try {
        await fetch(`/v1/streams/${streamId}`, { method: 'DELETE' });
        appendMessage('agent', `Stream ${escapeHtml(streamId)} stopped.`);
        if (entry.socket) {
          entry.socket.close();
          entry.socket = null;
        }
        activeStreams.delete(streamId);
        if (streamId === currentStreamId) {
          currentStreamId = null;
          detailBody.innerHTML = '<div class="panel column-merge" style="text-align:center;opacity:0.6;"><h3>Stream stopped</h3><p style="font-size:13px;color:var(--text-muted);">Select another stream or launch a new one.</p></div>';
          streamStatus.style.display = 'none';
        }
        renderSessions();
      } catch (err) {
        appendMessage('agent', `Failed to stop stream: ${escapeHtml(err.message)}`);
      }
    }

    function renderLatencySparkline(stream) {
      const container = document.getElementById(`latencySpark-${stream.streamId}`);
      if (!container) return;
      const canvas = container.querySelector('canvas');
      const ctx = canvas.getContext('2d');
      const chartData = stream.latencyHistory.slice(-20);
      if (!chartData.length) {
        ctx.clearRect(0, 0, canvas.width, canvas.height);
        ctx.fillStyle = 'var(--text-muted)';
        ctx.font = '11px var(--mono)';
        ctx.fillText('No latency samples yet', 10, 28);
        return;
      }
      const maxLatency = Math.max(...chartData);
      const minLatency = Math.min(...chartData);
      const span = maxLatency - minLatency || 1;
      ctx.clearRect(0, 0, canvas.width, canvas.height);
      ctx.strokeStyle = 'rgba(59,130,246,0.6)';
      ctx.lineWidth = 2;
      ctx.beginPath();
      chartData.forEach((value, idx) => {
        const x = (idx / (chartData.length - 1)) * canvas.width;
        const y = canvas.height - ((value - minLatency) / span) * (canvas.height - 4) - 2;
        if (idx === 0) ctx.moveTo(x, y); else ctx.lineTo(x, y);
      });
      ctx.stroke();
    }

    document.addEventListener('keydown', (event) => {
      if (event.metaKey && event.key.toLowerCase() === 'n') {
        event.preventDefault();
        messageInput.focus();
      }
      if (event.metaKey && event.key.toLowerCase() === 'k') {
        event.preventDefault();
        pauseAll = !pauseAll;
        appendMessage('agent', pauseAll ? 'All streams paused (not yet implemented).' : 'Resume streams (not yet implemented).');
      }
    });

<<<<<<< HEAD
    appendMessage('agent', `3KK0 Agent Ready.
=======
    appendMessage('agent', `Bond Agent ready.
>>>>>>> b0ee6b64
    <div style="margin-top:12px;font-size:12px;color:var(--text-muted);">
      Try: “Stream BTC/USDT every 5 seconds.”
    </div>`);
  </script>
</body>
</html><|MERGE_RESOLUTION|>--- conflicted
+++ resolved
@@ -369,7 +369,6 @@
       border-radius: 8px;
       font-size: 11px;
       cursor: pointer;
-<<<<<<< HEAD
     }
 
     .code-block pre {
@@ -451,49 +450,6 @@
 
     .column-merge {
       grid-column: 1 / -1;
-=======
-    }
-
-    .code-block pre {
-      margin: 0;
-      padding: 18px 18px 16px;
-      overflow-x: auto;
-      font-family: var(--mono);
-      font-size: 12px;
-      line-height: 1.6;
-      color: #cbd9ff;
-    }
-
-    .code-block .kw { color: #93c5fd; }
-    .code-block .const { color: #f9a8d4; }
-    .code-block .str { color: #bef264; }
-    .code-block .cmd { color: #facc15; }
-    .code-block .flag { color: #fca5a5; }
-    .code-block .comment { color: #94a3b8; }
-
-    .actions-list {
-      display: flex;
-      flex-direction: column;
-      gap: 12px;
-    }
-
-    .action-btn {
-      display: flex;
-      align-items: center;
-      justify-content: space-between;
-      border: 1px solid rgba(59,130,246,0.25);
-      background: rgba(18,28,45,0.9);
-      padding: 12px 14px;
-      border-radius: 12px;
-      font-size: 13px;
-      cursor: pointer;
-      transition: background 0.15s ease, transform 0.15s ease;
-    }
-
-    .action-btn:hover {
-      background:rgba(27,39,59,0.95);
-      transform: translateY(-1px);
->>>>>>> b0ee6b64
     }
   </style>
 </head>
@@ -549,7 +505,6 @@
     </section>
   </main>
 
-<<<<<<< HEAD
   <script>
     const chatLog = document.getElementById('chatLog');
     const chatForm = document.getElementById('chatForm');
@@ -607,60 +562,26 @@
     });
 
     function renderParseSummary(parsed, bubble) {
-      const nitterSources = parsed.spec.sources.filter(src => src.type === 'nitter');
-      const ccxtSources = parsed.spec.sources.filter(src => src.type === 'ccxt');
-
-      let tableHtml = '';
-
-      if (nitterSources.length > 0) {
-        // Twitter/Nitter stream preview
-        const nitterRows = nitterSources.map(src => `
-          <tr>
-            <td>${escapeHtml(src.username || 'user')}</td>
-            <td>Latest tweet</td>
-            <td>${src.interval_sec || parsed.spec.interval_sec || 60}s</td>
-          </tr>
-        `).join('');
-
-        tableHtml = `
-          <table style="margin-top:12px;border-collapse:collapse;width:100%;font-size:12px;">
-            <thead>
-              <tr style="background:rgba(59,130,246,0.18);">
-                <th style="padding:6px 8px;text-align:left;border:1px solid rgba(59,130,246,0.15);">Username</th>
-                <th style="padding:6px 8px;text-align:left;border:1px solid rgba(59,130,246,0.15);">Content</th>
-                <th style="padding:6px 8px;text-align:left;border:1px solid rgba(59,130,246,0.15);">Interval</th>
-              </tr>
-            </thead>
-            <tbody>${nitterRows}</tbody>
-          </table>`;
-      } else if (ccxtSources.length > 0) {
-        // CCXT crypto stream preview
-        const ccxtRows = ccxtSources.map(src => `
-          <tr>
-            <td>${escapeHtml((src.exchange || 'BINANCEUS').toUpperCase())}</td>
-            <td>${escapeHtml((src.symbols || []).join(', '))}</td>
-            <td>${escapeHtml((src.fields || []).join(', ') || 'price, volume')}</td>
-          </tr>
-        `).join('');
-
-        tableHtml = `
-          <table style="margin-top:12px;border-collapse:collapse;width:100%;font-size:12px;">
-            <thead>
-              <tr style="background:rgba(59,130,246,0.18);">
-                <th style="padding:6px 8px;text-align:left;border:1px solid rgba(59,130,246,0.15);">Exchange</th>
-                <th style="padding:6px 8px;text-align:left;border:1px solid rgba(59,130,246,0.15);">Symbols</th>
-                <th style="padding:6px 8px;text-align:left;border:1px solid rgba(59,130,246,0.15);">Fields</th>
-              </tr>
-            </thead>
-            <tbody>${ccxtRows}</tbody>
-          </table>`;
-      } else {
-        tableHtml = '<div style="padding:8px;color:#f87171;">No sources detected.</div>';
-      }
+      const rows = parsed.spec.sources.filter(src => src.type === 'ccxt').map(src => `
+        <tr>
+          <td>${escapeHtml((src.exchange || 'BINANCEUS').toUpperCase())}</td>
+          <td>${escapeHtml((src.symbols || []).join(', '))}</td>
+          <td>${escapeHtml((src.fields || []).join(', ') || 'price, volume')}</td>
+        </tr>
+      `).join('');
 
       bubble.innerHTML = `
-        <div>Here's the stream I can create:</div>
-        ${tableHtml}
+        <div>Here’s the stream I can create:</div>
+        <table style="margin-top:12px;border-collapse:collapse;width:100%;font-size:12px;">
+          <thead>
+            <tr style="background:rgba(59,130,246,0.18);">
+              <th style="padding:6px 8px;text-align:left;border:1px solid rgba(59,130,246,0.15);">Exchange</th>
+              <th style="padding:6px 8px;text-align:left;border:1px solid rgba(59,130,246,0.15);">Symbols</th>
+              <th style="padding:6px 8px;text-align:left;border:1px solid rgba(59,130,246,0.15);">Fields</th>
+            </tr>
+          </thead>
+          <tbody>${rows || '<tr><td colspan="3" style="padding:8px;color:#f87171;">No CCXT source detected.</td></tr>'}</tbody>
+        </table>
         <div style="margin-top:12px;display:flex;gap:10px;">
           <button id="confirmLaunchBtn" style="border:1px solid rgba(59,130,246,0.35);background:rgba(59,130,246,0.15);color:#dbeafe;padding:8px 12px;border-radius:10px;font-size:12px;cursor:pointer;">Launch</button>
           <button id="cancelLaunchBtn" style="border:1px solid rgba(148,163,184,0.35);background:rgba(148,163,184,0.12);color:#cbd5f5;padding:8px 12px;border-radius:10px;font-size:12px;cursor:pointer;">Modify</button>
@@ -678,7 +599,7 @@
           if (!response.ok) throw new Error(await response.text());
           const stream = await response.json();
           bubble.innerHTML = `Stream <code>${escapeHtml(stream.stream_id)}</code> started.`;
-          addSession(stream.stream_id, stream.ws_url, parsed.spec, stream.access_token);
+          addSession(stream.stream_id, stream.ws_url, parsed.spec);
           loadStream(stream.stream_id);
         } catch (err) {
           bubble.innerHTML = `Failed to launch: ${escapeHtml(err.message)}`;
@@ -690,12 +611,11 @@
       });
     }
 
-    function addSession(streamId, wsUrl, spec, accessToken) {
+    function addSession(streamId, wsUrl, spec) {
       activeStreams.set(streamId, {
         streamId,
         wsUrl,
         spec,
-        accessToken,
         metrics: null,
         schema: null,
         derivedSchema: null,
@@ -744,13 +664,6 @@
               entry.priceHistory.push(price);
               if (entry.priceHistory.length > 120) entry.priceHistory.shift();
             }
-
-            // Store tweet data if present
-            const tweetData = payload.raw_data?.tweet_data;
-            if (tweetData && tweetData.text) {
-              entry.latestTweet = tweetData;
-            }
-
             if (!entry.schema) {
               entry.derivedSchema = deriveSchemaFromEvent(payload);
             }
@@ -873,595 +786,6 @@
         `;
       }
 
-      streamStatus.style.display = 'inline-flex';
-      streamStatus.textContent = stream.status;
-      streamStatus.className = 'status-pill ' + (stream.status.toUpperCase().includes('STOP') ? 'error' : stream.status.toUpperCase().includes('PAUSE') ? 'warn' : '');
-
-      const schemaToRender = getDisplaySchema(stream);
-      const hasCCXTSource = (stream.spec.sources || []).some(s => s.type === 'ccxt');
-      const hasNitterSource = (stream.spec.sources || []).some(s => s.type === 'nitter');
-
-      detailBody.innerHTML = `
-        <div class="panel">
-          <h3>Stream Metadata</h3>
-          <dl>
-            <dt>Stream ID</dt><dd>${escapeHtml(stream.streamId)}</dd>
-            ${stream.accessToken ? `<dt>Access Token</dt><dd style="font-family:var(--mono);font-size:11px;word-break:break-all;">${escapeHtml(stream.accessToken)}</dd>` : ''}
-            <dt>Status</dt><dd>${escapeHtml(stream.status)}</dd>
-            <dt>Interval</dt><dd>${interval}s</dd>
-            <dt>Latency</dt><dd>${latency}</dd>
-            <dt>Created</dt><dd>${created ? created.toISOString() : '—'}</dd>
-            ${(stream.spec.symbols && stream.spec.symbols.length > 0) ? `<dt>Symbols</dt><dd>${escapeHtml(stream.spec.symbols.join(', '))}</dd>` : ''}
-            <dt>Sources</dt><dd>${escapeHtml((stream.spec.sources || []).map(s => s.type).join(', '))}</dd>
-            ${hasCCXTSource ? `<dt>Exchanges</dt><dd>${escapeHtml((stream.spec.sources || []).flatMap(s => s.exchange ? [s.exchange.toUpperCase()] : []).join(', ') || 'BINANCEUS')}</dd>` : ''}
-            ${hasCCXTSource ? `<dt>Driver Stream</dt><dd>CCXT</dd>` : ''}
-            <dt>Type</dt><dd>AggregatedEvent</dd>
-            ${hasCCXTSource && latestPrice != null ? `<dt>Last price</dt><dd>$${latestPrice.toLocaleString('en-US', { minimumFractionDigits: 2, maximumFractionDigits: 2 })}</dd>` : ''}
-          </dl>
-        </div>
-        <div class="panel">
-          <h3>Data Schema</h3>
-          <div style="max-height:220px;overflow:auto;font-family:var(--mono);font-size:12px;border:1px solid rgba(59,130,246,0.15);border-radius:10px;padding:10px;background:rgba(8,13,23,0.95);">
-            ${hasNitterSource && !hasCCXTSource ? `
-              <div>ts: string</div>
-              <div>window_start: string</div>
-              <div>window_end: string</div>
-              <div>tweets: int</div>
-              <div>raw_data: object</div>
-              <div style="padding-left:16px;">├─ tweet_data: object (optional)</div>
-              <div style="padding-left:32px;">├─ text: string</div>
-              <div style="padding-left:32px;">├─ symbol: string (username)</div>
-              <div style="padding-left:32px;">├─ timestamp_posted: string</div>
-              <div style="padding-left:32px;">└─ event_type: "tweet"</div>
-            ` : Object.entries(schemaToRender || {}).map(([field, meta]) => {
-              if (typeof meta === 'string') {
-                return `<div>${escapeHtml(field)}: ${escapeHtml(meta)}</div>`;
-              }
-              const descriptor = meta?.type ? escapeHtml(meta.type) : 'unknown';
-              const suffix = meta?.optional ? ' (optional)' : '';
-              return `<div>${escapeHtml(field)}: ${descriptor}${suffix}</div>`;
-            }).join('') || 'Schema unavailable'}
-          </div>
-          <div style="display:flex;gap:10px;">
-            <button class="action-btn" onclick="copySchema('${stream.streamId}', 'json')">Copy Schema JSON</button>
-            <button class="action-btn" onclick="copySchema('${stream.streamId}', 'csv')">Copy CSV Header</button>
-          </div>
-        </div>
-        <div class="panel column-merge">
-          <h3>Integration Snippets</h3>
-          <div class="code-block">
-            <button onclick="copySnippet('python-${stream.streamId}')">Copy</button>
-            <pre><code id="python-${stream.streamId}"></code></pre>
-          </div>
-          <div class="code-block">
-            <button onclick="copySnippet('ws-${stream.streamId}')">Copy</button>
-            <pre><code id="ws-${stream.streamId}"></code></pre>
-          </div>
-          <div class="code-block">
-            <button onclick="copySnippet('curl-${stream.streamId}')">Copy</button>
-            <pre><code id="curl-${stream.streamId}"></code></pre>
-          </div>
-        </div>
-        <div class="panel">
-          <h3>Live Metrics</h3>
-          <div class="metrics-grid">
-            <div><span>Current tick</span>${escapeHtml(String(currentTick))}</div>
-            <div><span>Events (60s)</span>${eventsPerMinute}</div>
-            <div><span>Mean latency</span>${latency}</div>
-            <div><span>Dropped packets</span>${dropped}</div>
-            <div><span>Uptime</span>${uptime}</div>
-            <div><span>Subscribers</span>${subscribers}</div>
-          </div>
-          <div class="sparkline-container" id="latencySpark-${stream.streamId}">
-            <canvas></canvas>
-          </div>
-          <div style="display:flex;gap:10px;">
-            <button class="action-btn" onclick="refreshMetrics('${stream.streamId}')">Refresh</button>
-            <button class="action-btn" onclick="exportData('${stream.streamId}', 'csv')">Export CSV (1h)</button>
-            <button class="action-btn" onclick="exportData('${stream.streamId}', 'parquet')">Export Parquet</button>
-          </div>
-        </div>
-        ${stream.latestTweet ? `
-        <div class="panel column-merge">
-          <h3>Latest Tweet from @${escapeHtml(stream.latestTweet.symbol || 'user').toLowerCase()}</h3>
-          <div style="background:rgba(8,13,23,0.95);border:1px solid rgba(59,130,246,0.15);border-radius:12px;padding:16px;">
-            <div style="font-size:14px;line-height:1.6;color:var(--text);white-space:pre-wrap;word-break:break-word;">
-              ${escapeHtml(stream.latestTweet.text)}
-            </div>
-            ${stream.latestTweet.timestamp_posted ? `
-              <div style="margin-top:12px;font-size:12px;color:var(--text-muted);font-family:var(--mono);">
-                Posted: ${escapeHtml(stream.latestTweet.timestamp_posted)}
-              </div>
-            ` : ''}
-          </div>
-        </div>
-        ` : ''}
-        <div class="panel">
-          <h3>Actions</h3>
-          <div class="actions-list">
-            <div class="action-btn" onclick="restartStream('${stream.streamId}')">Restart Stream</div>
-            <div class="action-btn" onclick="duplicateStream('${stream.streamId}')">Duplicate Spec</div>
-            <div class="action-btn" onclick="downloadSpec('${stream.streamId}')">Download Spec JSON</div>
-            <div class="action-btn danger" onclick="stopStream('${stream.streamId}')">Stop Stream</div>
-          </div>
-        </div>
-      `;
-
-      const pythonSnippet = `from bond import listen\n\nasync def main():\n    async for event in listen("${stream.streamId}"):\n        print(event)`;
-      const wsActual = stream.wsUrl.replace('localhost', window.location.hostname);
-      const wsDisplay = wsActual.replace(/token=.*$/i, 'token=***');
-      const curlSnippet = `curl -X GET "https://api.bond.dev/v1/streams/${stream.streamId}" \\\n     -H "Authorization: Bearer <token>"`;
-
-      setSnippet(`python-${stream.streamId}`, 'python', pythonSnippet);
-      setSnippet(`ws-${stream.streamId}`, 'url', wsActual, wsDisplay);
-      setSnippet(`curl-${stream.streamId}`, 'shell', curlSnippet);
-
-      requestAnimationFrame(() => renderLatencySparkline(stream));
-    }
-
-    function copySchema(streamId, type) {
-      const entry = activeStreams.get(streamId);
-      if (!entry) return;
-      const schema = getDisplaySchema(entry);
-      if (!schema || !Object.keys(schema).length) return;
-      if (type === 'json') {
-        navigator.clipboard.writeText(JSON.stringify(schema, null, 2));
-      } else {
-        navigator.clipboard.writeText(Object.keys(schema).join(','));
-      }
-    }
-
-    function highlightSnippet(lang, code) {
-      let escaped = code
-        .replace(/&/g, '&amp;')
-        .replace(/</g, '&lt;')
-        .replace(/>/g, '&gt;');
-
-      const apply = (regex, cls) => {
-        escaped = escaped.replace(regex, `<span class="${cls}">$1</span>`);
-      };
-
-      if (lang === 'python') {
-        apply(/\b(async|await|for|in|from|import|print|return|def|class|with|as|yield|if|else|elif)\b/g, 'kw');
-        apply(/\b(True|False|None)\b/g, 'const');
-        apply(/(&quot;.*?&quot;)/g, 'str');
-        apply(/(&#39;.*?&#39;)/g, 'str');
-        apply(/(#.*?$)/gm, 'comment');
-      } else if (lang === 'shell') {
-        apply(/^(curl)/gm, 'cmd');
-        apply(/\s(-{1,2}\w+)/g, 'flag');
-        apply(/(https?:\/\/[^\s]+)/g, 'str');
-        apply(/(".*?")/g, 'str');
-      } else if (lang === 'url') {
-        apply(/(wss?:\/\/[^\s]+)/g, 'str');
-        apply(/(token=)([^\s]+)/g, 'flag');
-      }
-
-      escaped = escaped
-        .replace(/\t/g, '&nbsp;&nbsp;&nbsp;&nbsp;')
-        .replace(/  /g, '&nbsp;&nbsp;')
-        .replace(/\n/g, '<br>');
-
-      return escaped;
-    }
-
-    function setSnippet(elementId, lang, code, displayCode = null) {
-      const node = document.getElementById(elementId);
-      if (!node) return;
-      node.dataset.snippet = code;
-      const toRender = displayCode == null ? code : displayCode;
-      node.innerHTML = highlightSnippet(lang, toRender);
-    }
-
-    function copySnippet(elementId) {
-      const node = document.getElementById(elementId);
-      if (!node) return;
-      const text = node.dataset.snippet || node.innerText || '';
-      navigator.clipboard.writeText(text);
-    }
-
-    function extractRepresentativePrice(event) {
-      if (!event) return null;
-      if (typeof event.price_close === 'number') return event.price_close;
-      if (typeof event.price_avg === 'number') return event.price_avg;
-      const exchangeData = event.raw_data?.exchange_data;
-      if (exchangeData) {
-        for (const exchange of Object.keys(exchangeData)) {
-          const symbols = exchangeData[exchange]?.symbols || {};
-          for (const symbol of Object.keys(symbols)) {
-            const price = symbols[symbol]?.price;
-            if (typeof price === 'number') return price;
-          }
-        }
-      }
-      return null;
-    }
-
-    function deriveSchemaFromEvent(event) {
-      if (!event || typeof event !== 'object') return null;
-      const result = {};
-      for (const [key, value] of Object.entries(event)) {
-        result[key] = inferType(value);
-=======
-    .action-btn.danger {
-      border-color: rgba(239, 68, 68, 0.45);
-      background: rgba(127, 29, 29, 0.25);
-      color: #fca5a5;
-    }
-
-    .metrics-grid {
-      display: grid;
-      grid-template-columns: repeat(2, minmax(0, 1fr));
-      gap: 12px 18px;
-      font-family: var(--mono);
-      font-size: 13px;
-    }
-
-    .metrics-grid div span {
-      display: block;
-      font-size: 11px;
-      color: var(--text-muted);
-      letter-spacing: 0.03em;
-      margin-bottom: 4px;
-    }
-
-    .sparkline-container {
-      height: 50px;
-      background: rgba(59, 130, 246, 0.08);
-      border: 1px solid rgba(59,130,246,0.15);
-      border-radius: 12px;
-      padding: 4px 6px;
-    }
-
-    .sparkline-container canvas {
-      width: 100%;
-      height: 100%;
-      display: block;
-    }
-
-    .column-merge {
-      grid-column: 1 / -1;
-    }
-  </style>
-</head>
-<body>
-  <header>
-    <div class="brand">
-      <div>
-        <h1>Bond Stream Console</h1>
-        <span style="font-size:13px;color:var(--text-muted);">Developer-first live data governance</span>
-      </div>
-    </div>
-    <nav>
-      <button class="primary" id="toolbarNew">New Stream</button>
-      <button id="toolbarPause">Pause All</button>
-      <button id="toolbarExport">Export Data</button>
-      <a href="https://docs.example.com" target="_blank" rel="noreferrer">Docs</a>
-      <button id="toolbarSettings">Settings</button>
-    </nav>
-  </header>
-
-  <main>
-    <aside class="left-pane">
-      <div class="session-list">
-        <h2>Sessions</h2>
-        <button id="sessionNewBtn" style="border:none;background:rgba(59,130,246,0.16);padding:6px 10px;border-radius:8px;color:var(--accent);font-size:12px;cursor:pointer;">New</button>
-      </div>
-      <div class="sessions" id="sessionList"></div>
-      <div class="chat-log" id="chatLog"></div>
-      <form class="chat-input" id="chatForm">
-        <textarea id="messageInput" placeholder="Ask Bond Agent to create or modify streams…" rows="4"></textarea>
-        <button type="submit">Submit</button>
-      </form>
-    </aside>
-
-    <section class="detail-pane" id="detailPane">
-      <div class="detail-header" id="streamHeader">
-        <div class="summary">
-          <h2>Select a stream to view details</h2>
-          <div style="display:flex;gap:18px;font-size:13px;color:var(--text-muted);">
-            <span>No stream loaded</span>
-          </div>
-        </div>
-        <span class="status-pill" id="streamStatus" style="display:none;">• LIVE</span>
-      </div>
-      <div class="detail-body" id="detailBody">
-        <div class="panel column-merge" style="text-align:center;opacity:0.6;">
-          <h3 style="margin-bottom:10px;">Awaiting Selection</h3>
-          <p style="font-size:13px;color:var(--text-muted);">
-            Use Bond Agent to launch a stream or select one from the Sessions list to inspect its metadata, schema, integrations, and performance metrics.
-          </p>
-        </div>
-      </div>
-    </section>
-  </main>
-
-  <script>
-    const chatLog = document.getElementById('chatLog');
-    const chatForm = document.getElementById('chatForm');
-    const messageInput = document.getElementById('messageInput');
-    const sessionList = document.getElementById('sessionList');
-    const detailHeader = document.getElementById('streamHeader');
-    const headerSummary = detailHeader.querySelector('.summary');
-    const detailBody = document.getElementById('detailBody');
-    const streamStatus = document.getElementById('streamStatus');
-
-    const activeStreams = new Map();
-    let currentStreamId = null;
-    let pauseAll = false;
-
-    function escapeHtml(str = '') {
-      return str.replace(/[&<>"]+/g, c => ({ '&': '&amp;', '<': '&lt;', '>': '&gt;', '"': '&quot;' }[c]));
-    }
-
-    function appendMessage(role, html) {
-      const wrapper = document.createElement('div');
-      wrapper.className = 'chat-msg ' + role;
-      wrapper.innerHTML = `
-        <div class="avatar">${role === 'agent' ? 'AI' : 'ME'}</div>
-        <div class="bubble">${html}</div>
-      `;
-      chatLog.appendChild(wrapper);
-      chatLog.scrollTop = chatLog.scrollHeight;
-      return wrapper.querySelector('.bubble');
-    }
-
-    chatForm.addEventListener('submit', async (event) => {
-      event.preventDefault();
-      const prompt = messageInput.value.trim();
-      if (!prompt) return;
-
-      appendMessage('user', escapeHtml(prompt));
-      messageInput.value = '';
-
-      const pending = appendMessage('agent', `Parsing “${escapeHtml(prompt)}”…`);
-      try {
-        const response = await fetch('/v1/streams/parse', {
-          method: 'POST',
-          headers: { 'Content-Type': 'application/json' },
-          body: JSON.stringify({ query: prompt }),
-        });
-        if (!response.ok) throw new Error(await response.text());
-        const parsed = await response.json();
-        renderParseSummary(parsed, pending);
-      } catch (err) {
-        pending.innerHTML = `
-          <div>Error parsing request.</div>
-          <div style="margin-top:8px;color:#fca5a5;font-size:13px;">${escapeHtml(err.message)}</div>
-        `;
-      }
-    });
-
-    function renderParseSummary(parsed, bubble) {
-      const rows = parsed.spec.sources.filter(src => src.type === 'ccxt').map(src => `
-        <tr>
-          <td>${escapeHtml((src.exchange || 'BINANCEUS').toUpperCase())}</td>
-          <td>${escapeHtml((src.symbols || []).join(', '))}</td>
-          <td>${escapeHtml((src.fields || []).join(', ') || 'price, volume')}</td>
-        </tr>
-      `).join('');
-
-      bubble.innerHTML = `
-        <div>Here’s the stream I can create:</div>
-        <table style="margin-top:12px;border-collapse:collapse;width:100%;font-size:12px;">
-          <thead>
-            <tr style="background:rgba(59,130,246,0.18);">
-              <th style="padding:6px 8px;text-align:left;border:1px solid rgba(59,130,246,0.15);">Exchange</th>
-              <th style="padding:6px 8px;text-align:left;border:1px solid rgba(59,130,246,0.15);">Symbols</th>
-              <th style="padding:6px 8px;text-align:left;border:1px solid rgba(59,130,246,0.15);">Fields</th>
-            </tr>
-          </thead>
-          <tbody>${rows || '<tr><td colspan="3" style="padding:8px;color:#f87171;">No CCXT source detected.</td></tr>'}</tbody>
-        </table>
-        <div style="margin-top:12px;display:flex;gap:10px;">
-          <button id="confirmLaunchBtn" style="border:1px solid rgba(59,130,246,0.35);background:rgba(59,130,246,0.15);color:#dbeafe;padding:8px 12px;border-radius:10px;font-size:12px;cursor:pointer;">Launch</button>
-          <button id="cancelLaunchBtn" style="border:1px solid rgba(148,163,184,0.35);background:rgba(148,163,184,0.12);color:#cbd5f5;padding:8px 12px;border-radius:10px;font-size:12px;cursor:pointer;">Modify</button>
-        </div>
-      `;
-
-      bubble.querySelector('#confirmLaunchBtn').addEventListener('click', async () => {
-        bubble.innerHTML = 'Launching stream…';
-        try {
-          const response = await fetch('/v1/streams', {
-            method: 'POST',
-            headers: { 'Content-Type': 'application/json' },
-            body: JSON.stringify({ spec: parsed.spec }),
-          });
-          if (!response.ok) throw new Error(await response.text());
-          const stream = await response.json();
-          bubble.innerHTML = `Stream <code>${escapeHtml(stream.stream_id)}</code> started.`;
-          addSession(stream.stream_id, stream.ws_url, parsed.spec);
-          loadStream(stream.stream_id);
-        } catch (err) {
-          bubble.innerHTML = `Failed to launch: ${escapeHtml(err.message)}`;
-        }
-      });
-
-      bubble.querySelector('#cancelLaunchBtn').addEventListener('click', () => {
-        bubble.innerHTML = 'Okay — adjust your request and send again.';
-      });
-    }
-
-    function addSession(streamId, wsUrl, spec) {
-      activeStreams.set(streamId, {
-        streamId,
-        wsUrl,
-        spec,
-        metrics: null,
-        schema: null,
-        derivedSchema: null,
-        status: 'LIVE',
-        priceHistory: [],
-        latencyHistory: [],
-        lastEvent: null,
-        socket: null,
-        createdAt: spec?.created_at ? new Date(spec.created_at).getTime() : Date.now(),
-      });
-      renderSessions();
-      const entry = activeStreams.get(streamId);
-      if (entry) {
-        openStreamSocket(entry);
-      }
-      pollStreamData(streamId);
-    }
-
-    function openStreamSocket(entry) {
-      try {
-        entry.status = 'CONNECTING';
-        renderSessions();
-        const url = entry.wsUrl.replace('localhost', window.location.hostname);
-        const socket = new WebSocket(url);
-        entry.socket = socket;
-
-        socket.onopen = () => {
-          entry.status = 'LIVE';
-          renderSessions();
-          if (currentStreamId === entry.streamId) renderStreamDetail(entry);
-        };
-
-        socket.onmessage = (event) => {
-          try {
-            const payload = JSON.parse(event.data);
-            entry.lastEvent = payload;
-            const tsValue = payload.ts || payload.window_end;
-            if (tsValue) {
-              const ts = new Date(tsValue).getTime();
-              entry.latencyHistory.push(Date.now() - ts);
-              if (entry.latencyHistory.length > 50) entry.latencyHistory.shift();
-            }
-
-            const price = extractRepresentativePrice(payload);
-            if (typeof price === 'number' && !Number.isNaN(price)) {
-              entry.priceHistory.push(price);
-              if (entry.priceHistory.length > 120) entry.priceHistory.shift();
-            }
-            if (!entry.schema) {
-              entry.derivedSchema = deriveSchemaFromEvent(payload);
-            }
-            if (currentStreamId === entry.streamId) renderStreamDetail(entry);
-            renderSessions();
-          } catch (err) {
-            console.warn('Malformed event', err);
-          }
-        };
-
-        socket.onerror = () => {
-          entry.status = 'ERROR';
-          renderSessions();
-        };
-
-        socket.onclose = () => {
-          entry.socket = null;
-          if (entry.status === 'LIVE') {
-            entry.status = 'DISCONNECTED';
-          }
-          renderSessions();
-        };
-      } catch (err) {
-        console.warn('WebSocket failure', err);
-        entry.status = 'ERROR';
-        renderSessions();
-      }
-    }
-
-    function renderSessions() {
-      const fragments = [];
-      for (const [streamId, stream] of activeStreams.entries()) {
-        fragments.push(`
-          <div class="session-item ${streamId === currentStreamId ? 'active' : ''}" data-stream="${streamId}">
-            <div style="display:flex;justify-content:space-between;align-items:center;">
-              <strong style="font-size:13px;">${escapeHtml((stream.spec.symbols || []).join(', ') || streamId.slice(0, 8))}</strong>
-              <span>${stream.status}</span>
-            </div>
-            <span>ID: ${escapeHtml(streamId)}</span>
-            <span>Interval: ${(stream.spec.interval_sec || 1)}s</span>
-          </div>
-        `);
-      }
-      sessionList.innerHTML = fragments.join('') || '<div style="color:var(--text-muted);font-size:12px;">No streams launched yet.</div>';
-      sessionList.querySelectorAll('[data-stream]').forEach(node => node.addEventListener('click', () => loadStream(node.dataset.stream)));
-    }
-
-    async function pollStreamData(streamId) {
-      try {
-        const [schemaRes, metricsRes] = await Promise.all([
-          fetch(`/v1/streams/${streamId}/schema`),
-          fetch(`/v1/streams/${streamId}/metrics`)
-        ]);
-        if (!schemaRes.ok) throw new Error(await schemaRes.text());
-        if (!metricsRes.ok) throw new Error(await metricsRes.text());
-        const schema = await schemaRes.json();
-        const metrics = await metricsRes.json();
-        const entry = activeStreams.get(streamId);
-        if (entry) {
-          if (schema && Object.keys(schema).length) {
-            entry.schema = schema;
-          }
-          entry.metrics = metrics;
-          entry.status = metrics.status || 'LIVE';
-          if (metrics.created_at && !Number.isNaN(Date.parse(metrics.created_at))) {
-            entry.createdAt = new Date(metrics.created_at).getTime();
-          }
-          if (metrics.latency_ms != null) {
-            entry.latencyHistory.push(metrics.latency_ms);
-            if (entry.latencyHistory.length > 20) entry.latencyHistory.shift();
-          }
-          if (currentStreamId === streamId) renderStreamDetail(entry);
-        }
-      } catch (err) {
-        console.warn('Metrics fetch failed', err);
-      } finally {
-        setTimeout(() => pollStreamData(streamId), 10000);
-      }
-    }
-
-    function loadStream(streamId) {
-      const entry = activeStreams.get(streamId);
-      if (!entry) return;
-      currentStreamId = streamId;
-      renderSessions();
-      renderStreamDetail(entry);
-    }
-
-    function renderStreamDetail(stream) {
-      const interval = stream.spec.interval_sec || 1;
-      const createdSource = stream.metrics?.created_at || stream.spec.created_at;
-      const created = createdSource ? new Date(createdSource) : null;
-      let latencyValue = stream.metrics?.mean_latency_ms;
-      if (latencyValue == null && stream.latencyHistory.length) {
-        const sum = stream.latencyHistory.reduce((acc, val) => acc + val, 0);
-        latencyValue = sum / stream.latencyHistory.length;
-      }
-      const latency = latencyValue != null ? `${latencyValue.toFixed(1)} ms` : '—';
-      const latestPrice = extractRepresentativePrice(stream.lastEvent);
-      const currentTick = stream.metrics?.current_tick || stream.lastEvent?.ts || stream.lastEvent?.window_end || '—';
-      const eventsPerMinute = stream.metrics?.events_last_minute ?? '—';
-      const dropped = stream.metrics?.dropped ?? '—';
-      let uptime = stream.metrics?.uptime;
-      if (!uptime && stream.createdAt) {
-        const diffMs = Date.now() - stream.createdAt;
-        uptime = formatDuration(diffMs);
-      }
-      uptime = uptime || '—';
-      const subscribers = stream.metrics?.subscribers ?? '—';
-
-      if (headerSummary) {
-        headerSummary.innerHTML = `
-          <h2>${escapeHtml((stream.spec.symbols || []).join(', ') || stream.streamId)}</h2>
-          <div style="display:flex;gap:18px;font-size:13px;color:var(--text-muted);">
-            <span>Stream ID: ${escapeHtml(stream.streamId)}</span>
-            <span>Interval: ${interval}s</span>
-            <span>Latency: ${latency}</span>
-            <span>Created: ${created ? created.toISOString() : '—'}</span>
-          </div>
-        `;
->>>>>>> b0ee6b64
-      }
-      return result;
-    }
-
-<<<<<<< HEAD
-=======
       streamStatus.style.display = 'inline-flex';
       streamStatus.textContent = stream.status;
       streamStatus.className = 'status-pill ' + (stream.status.toUpperCase().includes('STOP') ? 'error' : stream.status.toUpperCase().includes('PAUSE') ? 'warn' : '');
@@ -1646,7 +970,6 @@
       return result;
     }
 
->>>>>>> b0ee6b64
     function inferType(value) {
       if (value === null || value === undefined) return { type: 'unknown', optional: true };
       if (typeof value === 'number') {
@@ -1839,11 +1162,7 @@
       }
     });
 
-<<<<<<< HEAD
-    appendMessage('agent', `3KK0 Agent Ready.
-=======
     appendMessage('agent', `Bond Agent ready.
->>>>>>> b0ee6b64
     <div style="margin-top:12px;font-size:12px;color:var(--text-muted);">
       Try: “Stream BTC/USDT every 5 seconds.”
     </div>`);
